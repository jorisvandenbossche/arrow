# Licensed to the Apache Software Foundation (ASF) under one
# or more contributor license agreements.  See the NOTICE file
# distributed with this work for additional information
# regarding copyright ownership.  The ASF licenses this file
# to you under the Apache License, Version 2.0 (the
# "License"); you may not use this file except in compliance
# with the License.  You may obtain a copy of the License at
#
#   http://www.apache.org/licenses/LICENSE-2.0
#
# Unless required by applicable law or agreed to in writing,
# software distributed under the License is distributed on an
# "AS IS" BASIS, WITHOUT WARRANTIES OR CONDITIONS OF ANY
# KIND, either express or implied.  See the License for the
# specific language governing permissions and limitations
# under the License.

# distutils: language = c++

from pyarrow.includes.common cimport *


cdef extern from "arrow/util/key_value_metadata.h" namespace "arrow" nogil:
    cdef cppclass CKeyValueMetadata" arrow::KeyValueMetadata":
        CKeyValueMetadata()
        CKeyValueMetadata(const unordered_map[c_string, c_string]&)
        CKeyValueMetadata(const vector[c_string]& keys,
                          const vector[c_string]& values)

        void reserve(int64_t n)
        int64_t size() const
        c_string key(int64_t i) const
        c_string value(int64_t i) const
        int FindKey(const c_string& key) const

        shared_ptr[CKeyValueMetadata] Copy() const
        c_bool Equals(const CKeyValueMetadata& other)
        void Append(const c_string& key, const c_string& value)
        void ToUnorderedMap(unordered_map[c_string, c_string]*) const
        c_string ToString() const

        CResult[c_string] Get(const c_string& key) const
        CStatus Delete(const c_string& key)
        CStatus Set(const c_string& key, const c_string& value)
        c_bool Contains(const c_string& key) const


cdef extern from "arrow/util/decimal.h" namespace "arrow" nogil:
    cdef cppclass CDecimal128" arrow::Decimal128":
        c_string ToString(int32_t scale) const


cdef extern from "arrow/util/decimal.h" namespace "arrow" nogil:
    cdef cppclass CDecimal256" arrow::Decimal256":
        c_string ToString(int32_t scale) const


cdef extern from "arrow/config.h" namespace "arrow" nogil:
    cdef cppclass CBuildInfo" arrow::BuildInfo":
        int version
        int version_major
        int version_minor
        int version_patch
        c_string version_string
        c_string so_version
        c_string full_so_version
        c_string compiler_id
        c_string compiler_version
        c_string compiler_flags
        c_string git_id
        c_string git_description
        c_string package_kind
        c_string build_type

    const CBuildInfo& GetBuildInfo()

    cdef cppclass CRuntimeInfo" arrow::RuntimeInfo":
        c_string simd_level
        c_string detected_simd_level

    CRuntimeInfo GetRuntimeInfo()

    cdef cppclass CGlobalOptions" arrow::GlobalOptions":
        optional[c_string] timezone_db_path

    CStatus Initialize(const CGlobalOptions& options)


cdef extern from "arrow/util/future.h" namespace "arrow" nogil:
    cdef cppclass CFuture_Void" arrow::Future<>":
        CStatus status()


cdef extern from "arrow/api.h" namespace "arrow" nogil:
    cdef enum Type" arrow::Type::type":
        _Type_NA" arrow::Type::NA"

        _Type_BOOL" arrow::Type::BOOL"

        _Type_UINT8" arrow::Type::UINT8"
        _Type_INT8" arrow::Type::INT8"
        _Type_UINT16" arrow::Type::UINT16"
        _Type_INT16" arrow::Type::INT16"
        _Type_UINT32" arrow::Type::UINT32"
        _Type_INT32" arrow::Type::INT32"
        _Type_UINT64" arrow::Type::UINT64"
        _Type_INT64" arrow::Type::INT64"

        _Type_HALF_FLOAT" arrow::Type::HALF_FLOAT"
        _Type_FLOAT" arrow::Type::FLOAT"
        _Type_DOUBLE" arrow::Type::DOUBLE"

        _Type_DECIMAL128" arrow::Type::DECIMAL128"
        _Type_DECIMAL256" arrow::Type::DECIMAL256"

        _Type_DATE32" arrow::Type::DATE32"
        _Type_DATE64" arrow::Type::DATE64"
        _Type_TIMESTAMP" arrow::Type::TIMESTAMP"
        _Type_TIME32" arrow::Type::TIME32"
        _Type_TIME64" arrow::Type::TIME64"
        _Type_DURATION" arrow::Type::DURATION"
        _Type_INTERVAL_MONTH_DAY_NANO" arrow::Type::INTERVAL_MONTH_DAY_NANO"

        _Type_BINARY" arrow::Type::BINARY"
        _Type_STRING" arrow::Type::STRING"
        _Type_LARGE_BINARY" arrow::Type::LARGE_BINARY"
        _Type_LARGE_STRING" arrow::Type::LARGE_STRING"
        _Type_FIXED_SIZE_BINARY" arrow::Type::FIXED_SIZE_BINARY"
        _Type_BINARY_VIEW" arrow::Type::BINARY_VIEW"
        _Type_STRING_VIEW" arrow::Type::STRING_VIEW"

        _Type_LIST" arrow::Type::LIST"
        _Type_LARGE_LIST" arrow::Type::LARGE_LIST"
        _Type_FIXED_SIZE_LIST" arrow::Type::FIXED_SIZE_LIST"
        _Type_LIST_VIEW" arrow::Type::LIST_VIEW"
        _Type_LARGE_LIST_VIEW" arrow::Type::LARGE_LIST_VIEW"
        _Type_STRUCT" arrow::Type::STRUCT"
        _Type_SPARSE_UNION" arrow::Type::SPARSE_UNION"
        _Type_DENSE_UNION" arrow::Type::DENSE_UNION"
        _Type_DICTIONARY" arrow::Type::DICTIONARY"
        _Type_RUN_END_ENCODED" arrow::Type::RUN_END_ENCODED"
        _Type_MAP" arrow::Type::MAP"

        _Type_EXTENSION" arrow::Type::EXTENSION"

    cdef enum UnionMode" arrow::UnionMode::type":
        _UnionMode_SPARSE" arrow::UnionMode::SPARSE"
        _UnionMode_DENSE" arrow::UnionMode::DENSE"

    cdef enum TimeUnit" arrow::TimeUnit::type":
        TimeUnit_SECOND" arrow::TimeUnit::SECOND"
        TimeUnit_MILLI" arrow::TimeUnit::MILLI"
        TimeUnit_MICRO" arrow::TimeUnit::MICRO"
        TimeUnit_NANO" arrow::TimeUnit::NANO"

    cdef cppclass CBufferSpec" arrow::DataTypeLayout::BufferSpec":
        pass

    cdef cppclass CDataTypeLayout" arrow::DataTypeLayout":
        vector[CBufferSpec] buffers
        c_bool has_dictionary

    cdef cppclass CDataType" arrow::DataType":
        Type id()

        c_bool Equals(const CDataType& other, c_bool check_metadata)
        c_bool Equals(const shared_ptr[CDataType]& other, c_bool check_metadata)

        shared_ptr[CField] field(int i)
        const vector[shared_ptr[CField]] fields()
        int num_fields()
        CDataTypeLayout layout()
        c_string ToString()

    c_bool is_primitive(Type type)
    c_bool is_numeric(Type type)

    cdef cppclass CArrayData" arrow::ArrayData":
        shared_ptr[CDataType] type
        int64_t length
        int64_t null_count
        int64_t offset
        vector[shared_ptr[CBuffer]] buffers
        vector[shared_ptr[CArrayData]] child_data
        shared_ptr[CArrayData] dictionary

        @staticmethod
        shared_ptr[CArrayData] Make(const shared_ptr[CDataType]& type,
                                    int64_t length,
                                    vector[shared_ptr[CBuffer]]& buffers,
                                    int64_t null_count,
                                    int64_t offset)

        @staticmethod
        shared_ptr[CArrayData] MakeWithChildren" Make"(
            const shared_ptr[CDataType]& type,
            int64_t length,
            vector[shared_ptr[CBuffer]]& buffers,
            vector[shared_ptr[CArrayData]]& child_data,
            int64_t null_count,
            int64_t offset)

        @staticmethod
        shared_ptr[CArrayData] MakeWithChildrenAndDictionary" Make"(
            const shared_ptr[CDataType]& type,
            int64_t length,
            vector[shared_ptr[CBuffer]]& buffers,
            vector[shared_ptr[CArrayData]]& child_data,
            shared_ptr[CArrayData]& dictionary,
            int64_t null_count,
            int64_t offset)

    cdef cppclass CArray" arrow::Array":
        shared_ptr[CDataType] type()

        int64_t length()
        int64_t null_count()
        int64_t offset()
        Type type_id()

        int num_fields()

        CResult[shared_ptr[CScalar]] GetScalar(int64_t i) const

        c_string Diff(const CArray& other)
        c_bool Equals(const CArray& arr)
        c_bool IsNull(int i)

        shared_ptr[CArrayData] data()

        shared_ptr[CArray] Slice(int64_t offset)
        shared_ptr[CArray] Slice(int64_t offset, int64_t length)

        CStatus Validate() const
        CStatus ValidateFull() const
        CResult[shared_ptr[CArray]] View(const shared_ptr[CDataType]& type)
<<<<<<< HEAD
        CResult[shared_ptr[CArray]] CopyTo(const shared_ptr[CMemoryManager]& to) const
=======
        CDeviceAllocationType device_type()
>>>>>>> 0dec116d

    shared_ptr[CArray] MakeArray(const shared_ptr[CArrayData]& data)
    CResult[shared_ptr[CArray]] MakeArrayOfNull(
        const shared_ptr[CDataType]& type, int64_t length, CMemoryPool* pool)

    CResult[shared_ptr[CArray]] MakeArrayFromScalar(
        const CScalar& scalar, int64_t length, CMemoryPool* pool)

    CStatus DebugPrint(const CArray& arr, int indent)

    cdef cppclass CFixedWidthType" arrow::FixedWidthType"(CDataType):
        int bit_width()
        int byte_width()

    cdef cppclass CNullArray" arrow::NullArray"(CArray):
        CNullArray(int64_t length)

    cdef cppclass CDictionaryArray" arrow::DictionaryArray"(CArray):
        CDictionaryArray(const shared_ptr[CDataType]& type,
                         const shared_ptr[CArray]& indices,
                         const shared_ptr[CArray]& dictionary)
        CDictionaryArray(const shared_ptr[CArrayData]& data)

        @staticmethod
        CResult[shared_ptr[CArray]] FromArrays(
            const shared_ptr[CDataType]& type,
            const shared_ptr[CArray]& indices,
            const shared_ptr[CArray]& dictionary)

        shared_ptr[CArray] indices()
        shared_ptr[CArray] dictionary()

    cdef cppclass CDate32Type" arrow::Date32Type"(CFixedWidthType):
        pass

    cdef cppclass CDate64Type" arrow::Date64Type"(CFixedWidthType):
        pass

    cdef cppclass CTimestampType" arrow::TimestampType"(CFixedWidthType):
        CTimestampType(TimeUnit unit)
        TimeUnit unit()
        const c_string& timezone()

    cdef cppclass CTime32Type" arrow::Time32Type"(CFixedWidthType):
        TimeUnit unit()

    cdef cppclass CTime64Type" arrow::Time64Type"(CFixedWidthType):
        TimeUnit unit()

    shared_ptr[CDataType] ctime32" arrow::time32"(TimeUnit unit)
    shared_ptr[CDataType] ctime64" arrow::time64"(TimeUnit unit)

    cdef cppclass CDurationType" arrow::DurationType"(CFixedWidthType):
        TimeUnit unit()

    shared_ptr[CDataType] cduration" arrow::duration"(TimeUnit unit)

    cdef cppclass CDictionaryType" arrow::DictionaryType"(CFixedWidthType):
        CDictionaryType(const shared_ptr[CDataType]& index_type,
                        const shared_ptr[CDataType]& value_type,
                        c_bool ordered)

        shared_ptr[CDataType] index_type()
        shared_ptr[CDataType] value_type()
        c_bool ordered()

    shared_ptr[CDataType] ctimestamp" arrow::timestamp"(TimeUnit unit)
    shared_ptr[CDataType] ctimestamp" arrow::timestamp"(
        TimeUnit unit, const c_string& timezone)

    cdef cppclass CMemoryPool" arrow::MemoryPool":
        int64_t bytes_allocated()
        int64_t max_memory()
        c_string backend_name()
        void ReleaseUnused()

    cdef cppclass CLoggingMemoryPool" arrow::LoggingMemoryPool"(CMemoryPool):
        CLoggingMemoryPool(CMemoryPool*)

    cdef cppclass CProxyMemoryPool" arrow::ProxyMemoryPool"(CMemoryPool):
        CProxyMemoryPool(CMemoryPool*)

    ctypedef enum CDeviceAllocationType "arrow::DeviceAllocationType":
        CDeviceAllocationType_kCPU "arrow::DeviceAllocationType::kCPU"
        CDeviceAllocationType_kCUDA "arrow::DeviceAllocationType::kCUDA"
        CDeviceAllocationType_kCUDA_HOST "arrow::DeviceAllocationType::kCUDA_HOST"
        CDeviceAllocationType_kOPENCL "arrow::DeviceAllocationType::kOPENCL"
        CDeviceAllocationType_kVULKAN "arrow::DeviceAllocationType::kVULKAN"
        CDeviceAllocationType_kMETAL "arrow::DeviceAllocationType::kMETAL"
        CDeviceAllocationType_kVPI "arrow::DeviceAllocationType::kVPI"
        CDeviceAllocationType_kROCM "arrow::DeviceAllocationType::kROCM"
        CDeviceAllocationType_kROCM_HOST "arrow::DeviceAllocationType::kROCM_HOST"
        CDeviceAllocationType_kEXT_DEV "arrow::DeviceAllocationType::kEXT_DEV"
        CDeviceAllocationType_kCUDA_MANAGED "arrow::DeviceAllocationType::kCUDA_MANAGED"
        CDeviceAllocationType_kONEAPI "arrow::DeviceAllocationType::kONEAPI"
        CDeviceAllocationType_kWEBGPU "arrow::DeviceAllocationType::kWEBGPU"
        CDeviceAllocationType_kHEXAGON "arrow::DeviceAllocationType::kHEXAGON"

    cdef cppclass CDevice" arrow::Device":
        const char* type_name()
        c_string ToString()
        c_bool Equals(const CDevice& other)
        int64_t device_id()
        c_bool is_cpu() const
        shared_ptr[CMemoryManager] default_memory_manager()
        CDeviceAllocationType device_type()

    cdef cppclass CMemoryManager" arrow::MemoryManager":
        const shared_ptr[CDevice] device()
        c_bool is_cpu() const

    shared_ptr[CMemoryManager] c_default_cpu_memory_manager \
        " arrow::default_cpu_memory_manager"()

    cdef cppclass CBuffer" arrow::Buffer":
        CBuffer(const uint8_t* data, int64_t size)
        const uint8_t* data()
        uint8_t* mutable_data()
        uintptr_t address()
        uintptr_t mutable_address()
        int64_t size()
        shared_ptr[CBuffer] parent()
        c_bool is_cpu() const
        c_bool is_mutable() const
        c_string ToHexString()
        c_bool Equals(const CBuffer& other)
        shared_ptr[CDevice] device()
        const shared_ptr[CMemoryManager] memory_manager()
        CDeviceAllocationType device_type()

    CResult[shared_ptr[CBuffer]] SliceBufferSafe(
        const shared_ptr[CBuffer]& buffer, int64_t offset)
    CResult[shared_ptr[CBuffer]] SliceBufferSafe(
        const shared_ptr[CBuffer]& buffer, int64_t offset, int64_t length)

    cdef cppclass CMutableBuffer" arrow::MutableBuffer"(CBuffer):
        CMutableBuffer(const uint8_t* data, int64_t size)

    cdef cppclass CResizableBuffer" arrow::ResizableBuffer"(CMutableBuffer):
        CStatus Resize(const int64_t new_size, c_bool shrink_to_fit)
        CStatus Reserve(const int64_t new_size)

    CResult[unique_ptr[CBuffer]] AllocateBuffer(const int64_t size,
                                                CMemoryPool* pool)

    CResult[unique_ptr[CResizableBuffer]] AllocateResizableBuffer(
        const int64_t size, CMemoryPool* pool)

    cdef cppclass CSyncEvent" arrow::Device::SyncEvent":
        pass

    cdef cppclass CDevice" arrow::Device":
        pass

    cdef CMemoryPool* c_default_memory_pool" arrow::default_memory_pool"()
    cdef CMemoryPool* c_system_memory_pool" arrow::system_memory_pool"()
    cdef CStatus c_jemalloc_memory_pool" arrow::jemalloc_memory_pool"(
        CMemoryPool** out)
    cdef CStatus c_mimalloc_memory_pool" arrow::mimalloc_memory_pool"(
        CMemoryPool** out)
    cdef vector[c_string] c_supported_memory_backends \
        " arrow::SupportedMemoryBackendNames"()

    CStatus c_jemalloc_set_decay_ms" arrow::jemalloc_set_decay_ms"(int ms)

    cdef cppclass CListType" arrow::ListType"(CDataType):
        CListType(const shared_ptr[CDataType]& value_type)
        CListType(const shared_ptr[CField]& field)
        shared_ptr[CDataType] value_type()
        shared_ptr[CField] value_field()

    cdef cppclass CLargeListType" arrow::LargeListType"(CDataType):
        CLargeListType(const shared_ptr[CDataType]& value_type)
        CLargeListType(const shared_ptr[CField]& field)
        shared_ptr[CDataType] value_type()
        shared_ptr[CField] value_field()

    cdef cppclass CListViewType" arrow::ListViewType"(CDataType):
        CListViewType(const shared_ptr[CDataType]& value_type)
        CListViewType(const shared_ptr[CField]& field)
        shared_ptr[CDataType] value_type()
        shared_ptr[CField] value_field()

    cdef cppclass CLargeListViewType" arrow::LargeListViewType"(CDataType):
        CLargeListViewType(const shared_ptr[CDataType]& value_type)
        CLargeListViewType(const shared_ptr[CField]& field)
        shared_ptr[CDataType] value_type()
        shared_ptr[CField] value_field()

    cdef cppclass CMapType" arrow::MapType"(CDataType):
        CMapType(const shared_ptr[CField]& key_field,
                 const shared_ptr[CField]& item_field, c_bool keys_sorted)
        shared_ptr[CDataType] key_type()
        shared_ptr[CField] key_field()
        shared_ptr[CDataType] item_type()
        shared_ptr[CField] item_field()
        c_bool keys_sorted()

    cdef cppclass CFixedSizeListType" arrow::FixedSizeListType"(CDataType):
        CFixedSizeListType(const shared_ptr[CDataType]& value_type,
                           int32_t list_size)
        CFixedSizeListType(const shared_ptr[CField]& field, int32_t list_size)
        shared_ptr[CDataType] value_type()
        shared_ptr[CField] value_field()
        int32_t list_size()

    cdef cppclass CStringType" arrow::StringType"(CDataType):
        pass

    cdef cppclass CFixedSizeBinaryType \
            " arrow::FixedSizeBinaryType"(CFixedWidthType):
        CFixedSizeBinaryType(int byte_width)
        int byte_width()
        int bit_width()

    cdef cppclass CDecimal128Type \
            " arrow::Decimal128Type"(CFixedSizeBinaryType):
        CDecimal128Type(int precision, int scale)
        int precision()
        int scale()

    cdef cppclass CDecimal256Type \
            " arrow::Decimal256Type"(CFixedSizeBinaryType):
        CDecimal256Type(int precision, int scale)
        int precision()
        int scale()

    cdef cppclass CRunEndEncodedType " arrow::RunEndEncodedType"(CDataType):
        CRunEndEncodedType(const shared_ptr[CDataType]& run_end_type,
                           const shared_ptr[CDataType]& value_type)
        const shared_ptr[CDataType]& run_end_type()
        const shared_ptr[CDataType]& value_type()

    cdef cppclass CField" arrow::Field":
        cppclass CMergeOptions "MergeOptions":
            CMergeOptions()
            c_bool promote_nullability

            @staticmethod
            CMergeOptions Defaults()

            @staticmethod
            CMergeOptions Permissive()

        const c_string& name()
        shared_ptr[CDataType] type()
        c_bool nullable()

        c_string ToString()
        c_bool Equals(const CField& other, c_bool check_metadata)

        shared_ptr[const CKeyValueMetadata] metadata()

        CField(const c_string& name, const shared_ptr[CDataType]& type,
               c_bool nullable)

        CField(const c_string& name, const shared_ptr[CDataType]& type,
               c_bool nullable, const shared_ptr[CKeyValueMetadata]& metadata)

        # Removed const in Cython so don't have to cast to get code to generate
        shared_ptr[CField] AddMetadata(
            const shared_ptr[CKeyValueMetadata]& metadata)
        shared_ptr[CField] WithMetadata(
            const shared_ptr[CKeyValueMetadata]& metadata)
        shared_ptr[CField] RemoveMetadata()
        shared_ptr[CField] WithType(const shared_ptr[CDataType]& type)
        shared_ptr[CField] WithName(const c_string& name)
        shared_ptr[CField] WithNullable(c_bool nullable)
        vector[shared_ptr[CField]] Flatten()

    cdef cppclass CFieldRef" arrow::FieldRef":
        CFieldRef()
        CFieldRef(c_string name)
        CFieldRef(int index)
        CFieldRef(vector[CFieldRef])

        @staticmethod
        CResult[CFieldRef] FromDotPath(c_string& dot_path)
        const c_string* name() const

    cdef cppclass CFieldRefHash" arrow::FieldRef::Hash":
        pass

    cdef cppclass CStructType" arrow::StructType"(CDataType):
        CStructType(const vector[shared_ptr[CField]]& fields)

        shared_ptr[CField] GetFieldByName(const c_string& name)
        vector[shared_ptr[CField]] GetAllFieldsByName(const c_string& name)
        int GetFieldIndex(const c_string& name)
        vector[int] GetAllFieldIndices(const c_string& name)

    cdef cppclass CUnionType" arrow::UnionType"(CDataType):
        UnionMode mode()
        const vector[int8_t]& type_codes()
        const vector[int]& child_ids()

    cdef shared_ptr[CDataType] CMakeSparseUnionType" arrow::sparse_union"(
        vector[shared_ptr[CField]] fields,
        vector[int8_t] type_codes)

    cdef shared_ptr[CDataType] CMakeDenseUnionType" arrow::dense_union"(
        vector[shared_ptr[CField]] fields,
        vector[int8_t] type_codes)

    cdef shared_ptr[CDataType] CMakeRunEndEncodedType" arrow::run_end_encoded"(
        shared_ptr[CDataType] run_end_type,
        shared_ptr[CDataType] value_type)

    cdef shared_ptr[CDataType] CMakeListViewType" arrow::list_view"(
        shared_ptr[CField] value_type)

    cdef shared_ptr[CDataType] CMakeLargeListViewType" arrow::large_list_view"(
        shared_ptr[CField] value_type)

    cdef cppclass CSchema" arrow::Schema":
        CSchema(const vector[shared_ptr[CField]]& fields)
        CSchema(const vector[shared_ptr[CField]]& fields,
                const shared_ptr[const CKeyValueMetadata]& metadata)

        # Does not actually exist, but gets Cython to not complain
        CSchema(const vector[shared_ptr[CField]]& fields,
                const shared_ptr[CKeyValueMetadata]& metadata)

        c_bool Equals(const CSchema& other, c_bool check_metadata)

        shared_ptr[CField] field(int i)
        shared_ptr[const CKeyValueMetadata] metadata()
        shared_ptr[CField] GetFieldByName(const c_string& name)
        vector[shared_ptr[CField]] GetAllFieldsByName(const c_string& name)
        int GetFieldIndex(const c_string& name)
        vector[int] GetAllFieldIndices(const c_string& name)
        const vector[shared_ptr[CField]] fields()
        int num_fields()
        c_string ToString()

        CResult[shared_ptr[CSchema]] AddField(int i,
                                              const shared_ptr[CField]& field)
        CResult[shared_ptr[CSchema]] RemoveField(int i)
        CResult[shared_ptr[CSchema]] SetField(int i,
                                              const shared_ptr[CField]& field)

        # Removed const in Cython so don't have to cast to get code to generate
        shared_ptr[CSchema] AddMetadata(
            const shared_ptr[CKeyValueMetadata]& metadata)
        shared_ptr[CSchema] WithMetadata(
            const shared_ptr[CKeyValueMetadata]& metadata)
        shared_ptr[CSchema] RemoveMetadata()

    CResult[shared_ptr[CSchema]] UnifySchemas(
        const vector[shared_ptr[CSchema]]& schemas,
        CField.CMergeOptions field_merge_options)

    cdef cppclass PrettyPrintOptions:
        PrettyPrintOptions()
        PrettyPrintOptions(int indent_arg)
        PrettyPrintOptions(int indent_arg, int window_arg)
        int indent
        int indent_size
        int window
        int container_window
        c_string null_rep
        c_bool skip_new_lines
        c_bool truncate_metadata
        c_bool show_field_metadata
        c_bool show_schema_metadata

        @staticmethod
        PrettyPrintOptions Defaults()

    CStatus PrettyPrint(const CArray& schema,
                        const PrettyPrintOptions& options,
                        c_string* result)
    CStatus PrettyPrint(const CChunkedArray& schema,
                        const PrettyPrintOptions& options,
                        c_string* result)
    CStatus PrettyPrint(const CSchema& schema,
                        const PrettyPrintOptions& options,
                        c_string* result)

    cdef cppclass CBooleanArray" arrow::BooleanArray"(CArray):
        c_bool Value(int i)
        int64_t false_count()
        int64_t true_count()

    cdef cppclass CUInt8Array" arrow::UInt8Array"(CArray):
        uint8_t Value(int i)

    cdef cppclass CInt8Array" arrow::Int8Array"(CArray):
        int8_t Value(int i)

    cdef cppclass CUInt16Array" arrow::UInt16Array"(CArray):
        uint16_t Value(int i)

    cdef cppclass CInt16Array" arrow::Int16Array"(CArray):
        int16_t Value(int i)

    cdef cppclass CUInt32Array" arrow::UInt32Array"(CArray):
        uint32_t Value(int i)

    cdef cppclass CInt32Array" arrow::Int32Array"(CArray):
        int32_t Value(int i)

    cdef cppclass CUInt64Array" arrow::UInt64Array"(CArray):
        uint64_t Value(int i)

    cdef cppclass CInt64Array" arrow::Int64Array"(CArray):
        int64_t Value(int i)

    cdef cppclass CDate32Array" arrow::Date32Array"(CArray):
        int32_t Value(int i)

    cdef cppclass CDate64Array" arrow::Date64Array"(CArray):
        int64_t Value(int i)

    cdef cppclass CTime32Array" arrow::Time32Array"(CArray):
        int32_t Value(int i)

    cdef cppclass CTime64Array" arrow::Time64Array"(CArray):
        int64_t Value(int i)

    cdef cppclass CTimestampArray" arrow::TimestampArray"(CArray):
        int64_t Value(int i)

    cdef cppclass CDurationArray" arrow::DurationArray"(CArray):
        int64_t Value(int i)

    cdef cppclass CMonthDayNanoIntervalArray \
            "arrow::MonthDayNanoIntervalArray"(CArray):
        pass

    cdef cppclass CHalfFloatArray" arrow::HalfFloatArray"(CArray):
        uint16_t Value(int i)

    cdef cppclass CFloatArray" arrow::FloatArray"(CArray):
        float Value(int i)

    cdef cppclass CDoubleArray" arrow::DoubleArray"(CArray):
        double Value(int i)

    cdef cppclass CFixedSizeBinaryArray" arrow::FixedSizeBinaryArray"(CArray):
        const uint8_t* GetValue(int i)

    cdef cppclass CDecimal128Array" arrow::Decimal128Array"(
        CFixedSizeBinaryArray
    ):
        c_string FormatValue(int i)

    cdef cppclass CDecimal256Array" arrow::Decimal256Array"(
        CFixedSizeBinaryArray
    ):
        c_string FormatValue(int i)

    cdef cppclass CListArray" arrow::ListArray"(CArray):
        @staticmethod
        CResult[shared_ptr[CArray]] FromArrays(
            const CArray& offsets,
            const CArray& values,
            CMemoryPool* pool,
            shared_ptr[CBuffer] null_bitmap,
        )

        @staticmethod
        CResult[shared_ptr[CArray]] FromArraysAndType" FromArrays"(
            shared_ptr[CDataType],
            const CArray& offsets,
            const CArray& values,
            CMemoryPool* pool,
            shared_ptr[CBuffer] null_bitmap,
        )

        const int32_t* raw_value_offsets()
        int32_t value_offset(int i)
        int32_t value_length(int i)
        shared_ptr[CArray] values()
        shared_ptr[CArray] offsets()
        shared_ptr[CDataType] value_type()

    cdef cppclass CLargeListArray" arrow::LargeListArray"(CArray):
        @staticmethod
        CResult[shared_ptr[CArray]] FromArrays(
            const CArray& offsets,
            const CArray& values,
            CMemoryPool* pool,
            shared_ptr[CBuffer] null_bitmap
        )

        @staticmethod
        CResult[shared_ptr[CArray]] FromArraysAndType" FromArrays"(
            shared_ptr[CDataType],
            const CArray& offsets,
            const CArray& values,
            CMemoryPool* pool,
            shared_ptr[CBuffer] null_bitmap
        )

        int64_t value_offset(int i)
        int64_t value_length(int i)
        shared_ptr[CArray] values()
        shared_ptr[CArray] offsets()
        shared_ptr[CDataType] value_type()

    cdef cppclass CFixedSizeListArray" arrow::FixedSizeListArray"(CArray):
        @staticmethod
        CResult[shared_ptr[CArray]] FromArrays(
            const shared_ptr[CArray]& values,
            int32_t list_size,
            shared_ptr[CBuffer] null_bitmap)

        @staticmethod
        CResult[shared_ptr[CArray]] FromArraysAndType" FromArrays"(
            const shared_ptr[CArray]& values,
            shared_ptr[CDataType],
            shared_ptr[CBuffer] null_bitmap)

        int64_t value_offset(int i)
        int64_t value_length(int i)
        shared_ptr[CArray] values()
        shared_ptr[CDataType] value_type()

    cdef cppclass CListViewArray" arrow::ListViewArray"(CArray):
        @staticmethod
        CResult[shared_ptr[CArray]] FromArrays(
            const CArray& offsets,
            const CArray& sizes,
            const CArray& values,
            CMemoryPool* pool,
            shared_ptr[CBuffer] null_bitmap,
        )

        @staticmethod
        CResult[shared_ptr[CArray]] FromArraysAndType" FromArrays"(
            shared_ptr[CDataType],
            const CArray& offsets,
            const CArray& sizes,
            const CArray& values,
            CMemoryPool* pool,
            shared_ptr[CBuffer] null_bitmap,
        )

        CResult[shared_ptr[CArray]] Flatten(
            CMemoryPool* pool
        )

        const int32_t* raw_value_offsets()
        const int32_t* raw_value_sizes()
        int32_t value_offset(int i)
        int32_t value_length(int i)
        shared_ptr[CArray] values()
        shared_ptr[CArray] offsets()
        shared_ptr[CArray] sizes()
        shared_ptr[CDataType] value_type()

    cdef cppclass CLargeListViewArray" arrow::LargeListViewArray"(CArray):
        @staticmethod
        CResult[shared_ptr[CArray]] FromArrays(
            const CArray& offsets,
            const CArray& sizes,
            const CArray& values,
            CMemoryPool* pool,
            shared_ptr[CBuffer] null_bitmap,
        )

        @staticmethod
        CResult[shared_ptr[CArray]] FromArraysAndType" FromArrays"(
            shared_ptr[CDataType],
            const CArray& offsets,
            const CArray& sizes,
            const CArray& values,
            CMemoryPool* pool,
            shared_ptr[CBuffer] null_bitmap,
        )

        CResult[shared_ptr[CArray]] Flatten(
            CMemoryPool* pool
        )

        int64_t value_offset(int i)
        int64_t value_length(int i)
        shared_ptr[CArray] values()
        shared_ptr[CArray] offsets()
        shared_ptr[CArray] sizes()
        shared_ptr[CDataType] value_type()

    cdef cppclass CMapArray" arrow::MapArray"(CArray):
        @staticmethod
        CResult[shared_ptr[CArray]] FromArrays(
            const shared_ptr[CArray]& offsets,
            const shared_ptr[CArray]& keys,
            const shared_ptr[CArray]& items,
            CMemoryPool* pool,
            const shared_ptr[CBuffer] null_bitmap,
        )

        @staticmethod
        CResult[shared_ptr[CArray]] FromArraysAndType" FromArrays"(
            shared_ptr[CDataType],
            const shared_ptr[CArray]& offsets,
            const shared_ptr[CArray]& keys,
            const shared_ptr[CArray]& items,
            CMemoryPool* pool,
            const shared_ptr[CBuffer] null_bitmap,
        )

        shared_ptr[CArray] keys()
        shared_ptr[CArray] items()
        CMapType* map_type()
        int64_t value_offset(int i)
        int64_t value_length(int i)
        shared_ptr[CArray] values()
        shared_ptr[CDataType] value_type()

    cdef cppclass CUnionArray" arrow::UnionArray"(CArray):
        shared_ptr[CBuffer] type_codes()
        int8_t* raw_type_codes()
        int child_id(int64_t index)
        shared_ptr[CArray] field(int pos)
        const CArray* UnsafeField(int pos)
        UnionMode mode()

    cdef cppclass CSparseUnionArray" arrow::SparseUnionArray"(CUnionArray):
        @staticmethod
        CResult[shared_ptr[CArray]] Make(
            const CArray& type_codes,
            const vector[shared_ptr[CArray]]& children,
            const vector[c_string]& field_names,
            const vector[int8_t]& type_codes)

    cdef cppclass CDenseUnionArray" arrow::DenseUnionArray"(CUnionArray):
        @staticmethod
        CResult[shared_ptr[CArray]] Make(
            const CArray& type_codes,
            const CArray& value_offsets,
            const vector[shared_ptr[CArray]]& children,
            const vector[c_string]& field_names,
            const vector[int8_t]& type_codes)

        int32_t value_offset(int i)
        shared_ptr[CBuffer] value_offsets()

    cdef cppclass CBinaryArray" arrow::BinaryArray"(CArray):
        const uint8_t* GetValue(int i, int32_t* length)
        shared_ptr[CBuffer] value_data()
        int32_t value_offset(int64_t i)
        int32_t value_length(int64_t i)
        int32_t total_values_length()

    cdef cppclass CLargeBinaryArray" arrow::LargeBinaryArray"(CArray):
        const uint8_t* GetValue(int i, int64_t* length)
        shared_ptr[CBuffer] value_data()
        int64_t value_offset(int64_t i)
        int64_t value_length(int64_t i)
        int64_t total_values_length()

    cdef cppclass CStringArray" arrow::StringArray"(CBinaryArray):
        CStringArray(int64_t length, shared_ptr[CBuffer] value_offsets,
                     shared_ptr[CBuffer] data,
                     shared_ptr[CBuffer] null_bitmap,
                     int64_t null_count,
                     int64_t offset)

        c_string GetString(int i)

    cdef cppclass CLargeStringArray" arrow::LargeStringArray" \
            (CLargeBinaryArray):
        CLargeStringArray(int64_t length, shared_ptr[CBuffer] value_offsets,
                          shared_ptr[CBuffer] data,
                          shared_ptr[CBuffer] null_bitmap,
                          int64_t null_count,
                          int64_t offset)

        c_string GetString(int i)

    cdef cppclass CStructArray" arrow::StructArray"(CArray):
        CStructArray(shared_ptr[CDataType]& type, int64_t length,
                     vector[shared_ptr[CArray]]& children,
                     shared_ptr[CBuffer] null_bitmap=nullptr,
                     int64_t null_count=-1,
                     int64_t offset=0)

        # XXX Cython crashes if default argument values are declared here
        # https://github.com/cython/cython/issues/2167
        @staticmethod
        CResult[shared_ptr[CArray]] MakeFromFieldNames "Make"(
            vector[shared_ptr[CArray]] children,
            vector[c_string] field_names,
            shared_ptr[CBuffer] null_bitmap,
            int64_t null_count,
            int64_t offset)

        @staticmethod
        CResult[shared_ptr[CArray]] MakeFromFields "Make"(
            vector[shared_ptr[CArray]] children,
            vector[shared_ptr[CField]] fields,
            shared_ptr[CBuffer] null_bitmap,
            int64_t null_count,
            int64_t offset)

        shared_ptr[CArray] field(int pos)
        shared_ptr[CArray] GetFieldByName(const c_string& name) const
        CResult[shared_ptr[CArray]] GetFlattenedField(int index, CMemoryPool* pool) const

        CResult[vector[shared_ptr[CArray]]] Flatten(CMemoryPool* pool)

    cdef cppclass CRunEndEncodedArray" arrow::RunEndEncodedArray"(CArray):
        @staticmethod
        CResult[shared_ptr[CRunEndEncodedArray]] Make(
            const shared_ptr[CDataType]& type,
            int64_t logical_length,
            const shared_ptr[CArray]& run_ends,
            const shared_ptr[CArray]& values,
            int64_t logical_offset)

        @staticmethod
        CResult[shared_ptr[CRunEndEncodedArray]] MakeFromArrays "Make"(
            int64_t logical_length,
            const shared_ptr[CArray]& run_ends,
            const shared_ptr[CArray]& values,
            int64_t logical_offset)

        shared_ptr[CArray]& run_ends()
        shared_ptr[CArray]& values()

        int64_t FindPhysicalOffset()
        int64_t FindPhysicalLength()

    cdef cppclass CChunkedArray" arrow::ChunkedArray":
        CChunkedArray(const vector[shared_ptr[CArray]]& arrays)
        CChunkedArray(const vector[shared_ptr[CArray]]& arrays,
                      const shared_ptr[CDataType]& type)

        @staticmethod
        CResult[shared_ptr[CChunkedArray]] Make(vector[shared_ptr[CArray]] chunks,
                                                shared_ptr[CDataType] type)
        int64_t length()
        int64_t null_count()
        int num_chunks()
        c_bool Equals(const CChunkedArray& other)

        shared_ptr[CArray] chunk(int i)
        shared_ptr[CDataType] type()
        CResult[shared_ptr[CScalar]] GetScalar(int64_t index) const
        shared_ptr[CChunkedArray] Slice(int64_t offset, int64_t length) const
        shared_ptr[CChunkedArray] Slice(int64_t offset) const

        CResult[vector[shared_ptr[CChunkedArray]]] Flatten(CMemoryPool* pool)

        CStatus Validate() const
        CStatus ValidateFull() const

    cdef cppclass CRecordBatch" arrow::RecordBatch":
        @staticmethod
        shared_ptr[CRecordBatch] Make(
            const shared_ptr[CSchema]& schema, int64_t num_rows,
            const vector[shared_ptr[CArray]]& columns)

        CResult[shared_ptr[CStructArray]] ToStructArray() const

        @staticmethod
        CResult[shared_ptr[CRecordBatch]] FromStructArray(
            const shared_ptr[CArray]& array)

        c_bool Equals(const CRecordBatch& other, c_bool check_metadata)

        shared_ptr[CSchema] schema()
        shared_ptr[CArray] column(int i)
        const c_string& column_name(int i)

        CResult[shared_ptr[CRecordBatch]] AddColumn(
            int i, shared_ptr[CField] field, shared_ptr[CArray] column)
        CResult[shared_ptr[CRecordBatch]] RemoveColumn(int i)
        CResult[shared_ptr[CRecordBatch]] SetColumn(
            int i, shared_ptr[CField] field, shared_ptr[CArray] column)

        const vector[shared_ptr[CArray]]& columns()

        CResult[shared_ptr[CRecordBatch]] RenameColumns(const vector[c_string]&)
        CResult[shared_ptr[CRecordBatch]] SelectColumns(const vector[int]&)

        int num_columns()
        int64_t num_rows()

        CDeviceAllocationType device_type()

        CStatus Validate() const
        CStatus ValidateFull() const

        shared_ptr[CRecordBatch] ReplaceSchemaMetadata(
            const shared_ptr[CKeyValueMetadata]& metadata)

        shared_ptr[CRecordBatch] Slice(int64_t offset)
        shared_ptr[CRecordBatch] Slice(int64_t offset, int64_t length)

        CResult[shared_ptr[CRecordBatch]] CopyTo(const shared_ptr[CMemoryManager]& to) const

        CResult[shared_ptr[CTensor]] ToTensor(c_bool null_to_nan, c_bool row_major,
                                              CMemoryPool* pool) const

    cdef cppclass CRecordBatchWithMetadata" arrow::RecordBatchWithMetadata":
        shared_ptr[CRecordBatch] batch
        # The struct in C++ does not actually have these two `const` qualifiers, but
        # adding `const` gets Cython to not complain
        const shared_ptr[const CKeyValueMetadata] custom_metadata

    cdef cppclass CTable" arrow::Table":
        CTable(const shared_ptr[CSchema]& schema,
               const vector[shared_ptr[CChunkedArray]]& columns)

        @staticmethod
        shared_ptr[CTable] Make(
            const shared_ptr[CSchema]& schema,
            const vector[shared_ptr[CChunkedArray]]& columns)

        @staticmethod
        shared_ptr[CTable] MakeWithRows "Make"(
            const shared_ptr[CSchema]& schema,
            const vector[shared_ptr[CChunkedArray]]& columns,
            int64_t num_rows)

        @staticmethod
        shared_ptr[CTable] MakeFromArrays" Make"(
            const shared_ptr[CSchema]& schema,
            const vector[shared_ptr[CArray]]& arrays)

        @staticmethod
        CResult[shared_ptr[CTable]] FromRecordBatchReader(
            CRecordBatchReader *reader)

        @staticmethod
        CResult[shared_ptr[CTable]] FromRecordBatches(
            const shared_ptr[CSchema]& schema,
            const vector[shared_ptr[CRecordBatch]]& batches)

        int num_columns()
        int64_t num_rows()

        c_bool Equals(const CTable& other, c_bool check_metadata)

        shared_ptr[CSchema] schema()
        shared_ptr[CChunkedArray] column(int i)
        shared_ptr[CField] field(int i)

        CResult[shared_ptr[CTable]] AddColumn(
            int i, shared_ptr[CField] field, shared_ptr[CChunkedArray] column)
        CResult[shared_ptr[CTable]] RemoveColumn(int i)
        CResult[shared_ptr[CTable]] SetColumn(
            int i, shared_ptr[CField] field, shared_ptr[CChunkedArray] column)

        vector[c_string] ColumnNames()
        CResult[shared_ptr[CTable]] RenameColumns(const vector[c_string]&)
        CResult[shared_ptr[CTable]] SelectColumns(const vector[int]&)

        CResult[shared_ptr[CTable]] Flatten(CMemoryPool* pool)

        CResult[shared_ptr[CTable]] CombineChunks(CMemoryPool* pool)

        CStatus Validate() const
        CStatus ValidateFull() const

        shared_ptr[CTable] ReplaceSchemaMetadata(
            const shared_ptr[CKeyValueMetadata]& metadata)

        shared_ptr[CTable] Slice(int64_t offset)
        shared_ptr[CTable] Slice(int64_t offset, int64_t length)

    cdef cppclass CRecordBatchReader" arrow::RecordBatchReader":
        shared_ptr[CSchema] schema()
        CStatus Close()
        CResult[CRecordBatchWithMetadata] ReadNext()
        CStatus ReadNext(shared_ptr[CRecordBatch]* batch)
        CResult[shared_ptr[CTable]] ToTable()

    cdef cppclass TableBatchReader(CRecordBatchReader):
        TableBatchReader(const CTable& table)
        TableBatchReader(shared_ptr[CTable] table)
        void set_chunksize(int64_t chunksize)

    cdef cppclass CTensor" arrow::Tensor":
        shared_ptr[CDataType] type()
        shared_ptr[CBuffer] data()

        const vector[int64_t]& shape()
        const vector[int64_t]& strides()
        int64_t size()

        int ndim()
        const vector[c_string]& dim_names()
        const c_string& dim_name(int i)

        c_bool is_mutable()
        c_bool is_contiguous()
        Type type_id()
        c_bool Equals(const CTensor& other)

    cdef cppclass CSparseIndex" arrow::SparseIndex":
        pass

    cdef cppclass CSparseCOOIndex" arrow::SparseCOOIndex":
        c_bool is_canonical()

    cdef cppclass CSparseCOOTensor" arrow::SparseCOOTensor":
        shared_ptr[CDataType] type()
        shared_ptr[CBuffer] data()
        CResult[shared_ptr[CTensor]] ToTensor()

        shared_ptr[CSparseIndex] sparse_index()

        const vector[int64_t]& shape()
        int64_t size()
        int64_t non_zero_length()

        int ndim()
        const vector[c_string]& dim_names()
        const c_string& dim_name(int i)

        c_bool is_mutable()
        Type type_id()
        c_bool Equals(const CSparseCOOTensor& other)

    cdef cppclass CSparseCSRMatrix" arrow::SparseCSRMatrix":
        shared_ptr[CDataType] type()
        shared_ptr[CBuffer] data()
        CResult[shared_ptr[CTensor]] ToTensor()

        const vector[int64_t]& shape()
        int64_t size()
        int64_t non_zero_length()

        int ndim()
        const vector[c_string]& dim_names()
        const c_string& dim_name(int i)

        c_bool is_mutable()
        Type type_id()
        c_bool Equals(const CSparseCSRMatrix& other)

    cdef cppclass CSparseCSCMatrix" arrow::SparseCSCMatrix":
        shared_ptr[CDataType] type()
        shared_ptr[CBuffer] data()
        CResult[shared_ptr[CTensor]] ToTensor()

        const vector[int64_t]& shape()
        int64_t size()
        int64_t non_zero_length()

        int ndim()
        const vector[c_string]& dim_names()
        const c_string& dim_name(int i)

        c_bool is_mutable()
        Type type_id()
        c_bool Equals(const CSparseCSCMatrix& other)

    cdef cppclass CSparseCSFTensor" arrow::SparseCSFTensor":
        shared_ptr[CDataType] type()
        shared_ptr[CBuffer] data()
        CResult[shared_ptr[CTensor]] ToTensor()

        const vector[int64_t]& shape()
        int64_t size()
        int64_t non_zero_length()

        int ndim()
        const vector[c_string]& dim_names()
        const c_string& dim_name(int i)

        c_bool is_mutable()
        Type type_id()
        c_bool Equals(const CSparseCSFTensor& other)

    cdef cppclass CScalar" arrow::Scalar":
        CScalar(shared_ptr[CDataType])

        shared_ptr[CDataType] type
        c_bool is_valid

        c_string ToString() const
        c_bool Equals(const CScalar& other) const
        CStatus Validate() const
        CStatus ValidateFull() const

    cdef cppclass CScalarHash" arrow::Scalar::Hash":
        size_t operator()(const shared_ptr[CScalar]& scalar) const

    cdef cppclass CNullScalar" arrow::NullScalar"(CScalar):
        CNullScalar()

    cdef cppclass CBooleanScalar" arrow::BooleanScalar"(CScalar):
        CBooleanScalar(c_bool value)
        c_bool value

    cdef cppclass CInt8Scalar" arrow::Int8Scalar"(CScalar):
        int8_t value

    cdef cppclass CUInt8Scalar" arrow::UInt8Scalar"(CScalar):
        uint8_t value

    cdef cppclass CInt16Scalar" arrow::Int16Scalar"(CScalar):
        int16_t value

    cdef cppclass CUInt16Scalar" arrow::UInt16Scalar"(CScalar):
        uint16_t value

    cdef cppclass CInt32Scalar" arrow::Int32Scalar"(CScalar):
        int32_t value

    cdef cppclass CUInt32Scalar" arrow::UInt32Scalar"(CScalar):
        uint32_t value

    cdef cppclass CInt64Scalar" arrow::Int64Scalar"(CScalar):
        int64_t value

    cdef cppclass CUInt64Scalar" arrow::UInt64Scalar"(CScalar):
        uint64_t value

    cdef cppclass CHalfFloatScalar" arrow::HalfFloatScalar"(CScalar):
        npy_half value

    cdef cppclass CFloatScalar" arrow::FloatScalar"(CScalar):
        float value

    cdef cppclass CDoubleScalar" arrow::DoubleScalar"(CScalar):
        double value

    cdef cppclass CDecimal128Scalar" arrow::Decimal128Scalar"(CScalar):
        CDecimal128 value

    cdef cppclass CDecimal256Scalar" arrow::Decimal256Scalar"(CScalar):
        CDecimal256 value

    cdef cppclass CDate32Scalar" arrow::Date32Scalar"(CScalar):
        int32_t value

    cdef cppclass CDate64Scalar" arrow::Date64Scalar"(CScalar):
        int64_t value

    cdef cppclass CTime32Scalar" arrow::Time32Scalar"(CScalar):
        int32_t value

    cdef cppclass CTime64Scalar" arrow::Time64Scalar"(CScalar):
        int64_t value

    cdef cppclass CTimestampScalar" arrow::TimestampScalar"(CScalar):
        int64_t value

    cdef cppclass CDurationScalar" arrow::DurationScalar"(CScalar):
        int64_t value

    cdef cppclass CMonthDayNanoIntervalScalar \
            "arrow::MonthDayNanoIntervalScalar"(CScalar):
        pass

    cdef cppclass CBaseBinaryScalar" arrow::BaseBinaryScalar"(CScalar):
        shared_ptr[CBuffer] value

    cdef cppclass CBaseListScalar" arrow::BaseListScalar"(CScalar):
        shared_ptr[CArray] value

    cdef cppclass CListScalar" arrow::ListScalar"(CBaseListScalar):
        pass

    cdef cppclass CListViewScalar" arrow::ListViewScalar"(CBaseListScalar):
        pass

    cdef cppclass CLargeListViewScalar" arrow::LargeListViewScalar"(CBaseListScalar):
        pass

    cdef cppclass CMapScalar" arrow::MapScalar"(CListScalar):
        pass

    cdef cppclass CStructScalar" arrow::StructScalar"(CScalar):
        vector[shared_ptr[CScalar]] value
        CResult[shared_ptr[CScalar]] field(CFieldRef ref) const

    cdef cppclass CDictionaryScalarIndexAndDictionary \
            "arrow::DictionaryScalar::ValueType":
        shared_ptr[CScalar] index
        shared_ptr[CArray] dictionary

    cdef cppclass CDictionaryScalar" arrow::DictionaryScalar"(CScalar):
        CDictionaryScalar(CDictionaryScalarIndexAndDictionary value,
                          shared_ptr[CDataType], c_bool is_valid)
        CDictionaryScalarIndexAndDictionary value

        CResult[shared_ptr[CScalar]] GetEncodedValue()

    cdef cppclass CUnionScalar" arrow::UnionScalar"(CScalar):
        int8_t type_code

    cdef cppclass CDenseUnionScalar" arrow::DenseUnionScalar"(CUnionScalar):
        shared_ptr[CScalar] value

    cdef cppclass CSparseUnionScalar" arrow::SparseUnionScalar"(CUnionScalar):
        vector[shared_ptr[CScalar]] value
        int child_id

    cdef cppclass CRunEndEncodedScalar" arrow::RunEndEncodedScalar"(CScalar):
        shared_ptr[CScalar] value

    cdef cppclass CExtensionScalar" arrow::ExtensionScalar"(CScalar):
        CExtensionScalar(shared_ptr[CScalar] storage,
                         shared_ptr[CDataType], c_bool is_valid)
        shared_ptr[CScalar] value

    shared_ptr[CScalar] MakeScalar[Value](Value value)

    cdef cppclass CConcatenateTablesOptions" arrow::ConcatenateTablesOptions":
        c_bool unify_schemas
        CField.CMergeOptions field_merge_options

        @staticmethod
        CConcatenateTablesOptions Defaults()

    CResult[shared_ptr[CTable]] ConcatenateTables(
        const vector[shared_ptr[CTable]]& tables,
        CConcatenateTablesOptions options,
        CMemoryPool* memory_pool)

    cdef cppclass CDictionaryUnifier" arrow::DictionaryUnifier":
        @staticmethod
        CResult[shared_ptr[CChunkedArray]] UnifyChunkedArray(
            shared_ptr[CChunkedArray] array, CMemoryPool* pool)

        @staticmethod
        CResult[shared_ptr[CTable]] UnifyTable(
            const CTable& table, CMemoryPool* pool)

    shared_ptr[CScalar] MakeNullScalar(shared_ptr[CDataType] type)


cdef extern from "arrow/c/dlpack_abi.h" nogil:
    ctypedef enum DLDeviceType:
        kDLCPU = 1

    ctypedef struct DLDevice:
        DLDeviceType device_type
        int32_t device_id

    ctypedef struct DLManagedTensor:
        void (*deleter)(DLManagedTensor*)


cdef extern from "arrow/c/dlpack.h" namespace "arrow::dlpack" nogil:
    CResult[DLManagedTensor*] ExportToDLPack" arrow::dlpack::ExportArray"(
        const shared_ptr[CArray]& arr)

    CResult[DLDevice] ExportDevice(const shared_ptr[CArray]& arr)


cdef extern from "arrow/builder.h" namespace "arrow" nogil:

    cdef cppclass CArrayBuilder" arrow::ArrayBuilder":
        CArrayBuilder(shared_ptr[CDataType], CMemoryPool* pool)

        int64_t length()
        int64_t null_count()
        CStatus AppendNull()
        CStatus Finish(shared_ptr[CArray]* out)
        CStatus Reserve(int64_t additional_capacity)

    cdef cppclass CBooleanBuilder" arrow::BooleanBuilder"(CArrayBuilder):
        CBooleanBuilder(CMemoryPool* pool)
        CStatus Append(const c_bool val)
        CStatus Append(const uint8_t val)

    cdef cppclass CInt8Builder" arrow::Int8Builder"(CArrayBuilder):
        CInt8Builder(CMemoryPool* pool)
        CStatus Append(const int8_t value)

    cdef cppclass CInt16Builder" arrow::Int16Builder"(CArrayBuilder):
        CInt16Builder(CMemoryPool* pool)
        CStatus Append(const int16_t value)

    cdef cppclass CInt32Builder" arrow::Int32Builder"(CArrayBuilder):
        CInt32Builder(CMemoryPool* pool)
        CStatus Append(const int32_t value)

    cdef cppclass CInt64Builder" arrow::Int64Builder"(CArrayBuilder):
        CInt64Builder(CMemoryPool* pool)
        CStatus Append(const int64_t value)

    cdef cppclass CUInt8Builder" arrow::UInt8Builder"(CArrayBuilder):
        CUInt8Builder(CMemoryPool* pool)
        CStatus Append(const uint8_t value)

    cdef cppclass CUInt16Builder" arrow::UInt16Builder"(CArrayBuilder):
        CUInt16Builder(CMemoryPool* pool)
        CStatus Append(const uint16_t value)

    cdef cppclass CUInt32Builder" arrow::UInt32Builder"(CArrayBuilder):
        CUInt32Builder(CMemoryPool* pool)
        CStatus Append(const uint32_t value)

    cdef cppclass CUInt64Builder" arrow::UInt64Builder"(CArrayBuilder):
        CUInt64Builder(CMemoryPool* pool)
        CStatus Append(const uint64_t value)

    cdef cppclass CHalfFloatBuilder" arrow::HalfFloatBuilder"(CArrayBuilder):
        CHalfFloatBuilder(CMemoryPool* pool)

    cdef cppclass CFloatBuilder" arrow::FloatBuilder"(CArrayBuilder):
        CFloatBuilder(CMemoryPool* pool)
        CStatus Append(const float value)

    cdef cppclass CDoubleBuilder" arrow::DoubleBuilder"(CArrayBuilder):
        CDoubleBuilder(CMemoryPool* pool)
        CStatus Append(const double value)

    cdef cppclass CBinaryBuilder" arrow::BinaryBuilder"(CArrayBuilder):
        CArrayBuilder(shared_ptr[CDataType], CMemoryPool* pool)
        CStatus Append(const char* value, int32_t length)

    cdef cppclass CStringBuilder" arrow::StringBuilder"(CBinaryBuilder):
        CStringBuilder(CMemoryPool* pool)
        CStatus Append(const c_string& value)

    cdef cppclass CBinaryViewBuilder" arrow::BinaryViewBuilder"(CArrayBuilder):
        CBinaryViewBuilder(shared_ptr[CDataType], CMemoryPool* pool)
        CStatus Append(const char* value, int32_t length)

    cdef cppclass CStringViewBuilder" arrow::StringViewBuilder"(CBinaryViewBuilder):
        CStringViewBuilder(CMemoryPool* pool)
        CStatus Append(const c_string& value)

    cdef cppclass CTimestampBuilder "arrow::TimestampBuilder"(CArrayBuilder):
        CTimestampBuilder(const shared_ptr[CDataType] typ, CMemoryPool* pool)
        CStatus Append(const int64_t value)

    cdef cppclass CDate32Builder "arrow::Date32Builder"(CArrayBuilder):
        CDate32Builder(CMemoryPool* pool)
        CStatus Append(const int32_t value)

    cdef cppclass CDate64Builder "arrow::Date64Builder"(CArrayBuilder):
        CDate64Builder(CMemoryPool* pool)
        CStatus Append(const int64_t value)


# Use typedef to emulate syntax for std::function<void(..)>
ctypedef void CallbackTransform(object, const shared_ptr[CBuffer]& src,
                                shared_ptr[CBuffer]* dest)

ctypedef CResult[shared_ptr[CInputStream]] StreamWrapFunc(
    shared_ptr[CInputStream])


cdef extern from "arrow/util/cancel.h" namespace "arrow" nogil:
    cdef cppclass CStopToken "arrow::StopToken":
        CStatus Poll()
        c_bool IsStopRequested()

    cdef cppclass CStopSource "arrow::StopSource":
        CStopToken token()

    CResult[CStopSource*] SetSignalStopSource()
    void ResetSignalStopSource()

    CStatus RegisterCancellingSignalHandler(vector[int] signals)
    void UnregisterCancellingSignalHandler()


cdef extern from "arrow/io/api.h" namespace "arrow::io" nogil:
    cdef enum FileMode" arrow::io::FileMode::type":
        FileMode_READ" arrow::io::FileMode::READ"
        FileMode_WRITE" arrow::io::FileMode::WRITE"
        FileMode_READWRITE" arrow::io::FileMode::READWRITE"

    cdef enum ObjectType" arrow::io::ObjectType::type":
        ObjectType_FILE" arrow::io::ObjectType::FILE"
        ObjectType_DIRECTORY" arrow::io::ObjectType::DIRECTORY"

    cdef cppclass CIOContext" arrow::io::IOContext":
        CIOContext()
        CIOContext(CStopToken)
        CIOContext(CMemoryPool*)
        CIOContext(CMemoryPool*, CStopToken)

    CIOContext c_default_io_context "arrow::io::default_io_context"()
    int GetIOThreadPoolCapacity()
    CStatus SetIOThreadPoolCapacity(int threads)

    cdef cppclass FileStatistics:
        int64_t size
        ObjectType kind

    cdef cppclass FileInterface:
        CStatus Close()
        CResult[int64_t] Tell()
        FileMode mode()
        c_bool closed()

    cdef cppclass Readable:
        # put overload under a different name to avoid cython bug with multiple
        # layers of inheritance
        CResult[shared_ptr[CBuffer]] ReadBuffer" Read"(int64_t nbytes)
        CResult[int64_t] Read(int64_t nbytes, uint8_t* out)

    cdef cppclass Seekable:
        CStatus Seek(int64_t position)

    cdef cppclass Writable:
        CStatus WriteBuffer" Write"(shared_ptr[CBuffer] data)
        CStatus Write(const uint8_t* data, int64_t nbytes)
        CStatus Flush()

    cdef cppclass CCacheOptions "arrow::io::CacheOptions":
        int64_t hole_size_limit
        int64_t range_size_limit
        c_bool lazy
        int64_t prefetch_limit
        c_bool Equals "operator==" (CCacheOptions other)

        @staticmethod
        CCacheOptions MakeFromNetworkMetrics(int64_t time_to_first_byte_millis,
                                             int64_t transfer_bandwidth_mib_per_sec,
                                             double ideal_bandwidth_utilization_frac,
                                             int64_t max_ideal_request_size_mib)

        @staticmethod
        CCacheOptions LazyDefaults()

    cdef cppclass COutputStream" arrow::io::OutputStream"(FileInterface,
                                                          Writable):
        pass

    cdef cppclass CInputStream" arrow::io::InputStream"(FileInterface,
                                                        Readable):
        CResult[shared_ptr[const CKeyValueMetadata]] ReadMetadata()

    cdef cppclass CRandomAccessFile" arrow::io::RandomAccessFile"(CInputStream,
                                                                  Seekable):
        CResult[int64_t] GetSize()

        @staticmethod
        CResult[shared_ptr[CInputStream]] GetStream(
            shared_ptr[CRandomAccessFile] file,
            int64_t file_offset,
            int64_t nbytes)

        CResult[int64_t] ReadAt(int64_t position, int64_t nbytes,
                                uint8_t* buffer)
        CResult[shared_ptr[CBuffer]] ReadAt(int64_t position, int64_t nbytes)
        c_bool supports_zero_copy()

    cdef cppclass WritableFile(COutputStream, Seekable):
        CStatus WriteAt(int64_t position, const uint8_t* data,
                        int64_t nbytes)

    cdef cppclass ReadWriteFileInterface(CRandomAccessFile,
                                         WritableFile):
        pass

    cdef cppclass CIOFileSystem" arrow::io::FileSystem":
        CStatus Stat(const c_string& path, FileStatistics* stat)

    cdef cppclass FileOutputStream(COutputStream):
        @staticmethod
        CResult[shared_ptr[COutputStream]] Open(const c_string& path)

        @staticmethod
        CResult[shared_ptr[COutputStream]] OpenWithAppend" Open"(
            const c_string& path, c_bool append)

        int file_descriptor()

    cdef cppclass ReadableFile(CRandomAccessFile):
        @staticmethod
        CResult[shared_ptr[ReadableFile]] Open(const c_string& path)

        @staticmethod
        CResult[shared_ptr[ReadableFile]] Open(const c_string& path,
                                               CMemoryPool* memory_pool)

        int file_descriptor()

    cdef cppclass CMemoryMappedFile \
            " arrow::io::MemoryMappedFile"(ReadWriteFileInterface):

        @staticmethod
        CResult[shared_ptr[CMemoryMappedFile]] Create(const c_string& path,
                                                      int64_t size)

        @staticmethod
        CResult[shared_ptr[CMemoryMappedFile]] Open(const c_string& path,
                                                    FileMode mode)

        CStatus Resize(int64_t size)

        int file_descriptor()

    cdef cppclass CCompressedInputStream \
            " arrow::io::CompressedInputStream"(CInputStream):
        @staticmethod
        CResult[shared_ptr[CCompressedInputStream]] Make(
            CCodec* codec, shared_ptr[CInputStream] raw)

    cdef cppclass CCompressedOutputStream \
            " arrow::io::CompressedOutputStream"(COutputStream):
        @staticmethod
        CResult[shared_ptr[CCompressedOutputStream]] Make(
            CCodec* codec, shared_ptr[COutputStream] raw)

    cdef cppclass CBufferedInputStream \
            " arrow::io::BufferedInputStream"(CInputStream):

        @staticmethod
        CResult[shared_ptr[CBufferedInputStream]] Create(
            int64_t buffer_size, CMemoryPool* pool,
            shared_ptr[CInputStream] raw)

        CResult[shared_ptr[CInputStream]] Detach()

    cdef cppclass CBufferedOutputStream \
            " arrow::io::BufferedOutputStream"(COutputStream):

        @staticmethod
        CResult[shared_ptr[CBufferedOutputStream]] Create(
            int64_t buffer_size, CMemoryPool* pool,
            shared_ptr[COutputStream] raw)

        CResult[shared_ptr[COutputStream]] Detach()

    cdef cppclass CTransformInputStreamVTable \
            "arrow::py::TransformInputStreamVTable":
        CTransformInputStreamVTable()
        function[CallbackTransform] transform

    shared_ptr[CInputStream] MakeTransformInputStream \
        "arrow::py::MakeTransformInputStream"(
        shared_ptr[CInputStream] wrapped, CTransformInputStreamVTable vtable,
        object method_arg)

    shared_ptr[function[StreamWrapFunc]] MakeStreamTransformFunc \
        "arrow::py::MakeStreamTransformFunc"(
        CTransformInputStreamVTable vtable,
        object method_arg)

    # ----------------------------------------------------------------------
    # HDFS

    CStatus HaveLibHdfs()
    CStatus HaveLibHdfs3()

    cdef enum HdfsDriver" arrow::io::HdfsDriver":
        HdfsDriver_LIBHDFS" arrow::io::HdfsDriver::LIBHDFS"
        HdfsDriver_LIBHDFS3" arrow::io::HdfsDriver::LIBHDFS3"

    cdef cppclass HdfsConnectionConfig:
        c_string host
        int port
        c_string user
        c_string kerb_ticket
        unordered_map[c_string, c_string] extra_conf
        HdfsDriver driver

    cdef cppclass HdfsPathInfo:
        ObjectType kind
        c_string name
        c_string owner
        c_string group
        int32_t last_modified_time
        int32_t last_access_time
        int64_t size
        int16_t replication
        int64_t block_size
        int16_t permissions

    cdef cppclass HdfsReadableFile(CRandomAccessFile):
        pass

    cdef cppclass HdfsOutputStream(COutputStream):
        pass

    cdef cppclass CIOHadoopFileSystem \
            "arrow::io::HadoopFileSystem"(CIOFileSystem):
        @staticmethod
        CStatus Connect(const HdfsConnectionConfig* config,
                        shared_ptr[CIOHadoopFileSystem]* client)

        CStatus MakeDirectory(const c_string& path)

        CStatus Delete(const c_string& path, c_bool recursive)

        CStatus Disconnect()

        c_bool Exists(const c_string& path)

        CStatus Chmod(const c_string& path, int mode)
        CStatus Chown(const c_string& path, const char* owner,
                      const char* group)

        CStatus GetCapacity(int64_t* nbytes)
        CStatus GetUsed(int64_t* nbytes)

        CStatus ListDirectory(const c_string& path,
                              vector[HdfsPathInfo]* listing)

        CStatus GetPathInfo(const c_string& path, HdfsPathInfo* info)

        CStatus Rename(const c_string& src, const c_string& dst)

        CStatus OpenReadable(const c_string& path,
                             shared_ptr[HdfsReadableFile]* handle)

        CStatus OpenWritable(const c_string& path, c_bool append,
                             int32_t buffer_size, int16_t replication,
                             int64_t default_block_size,
                             shared_ptr[HdfsOutputStream]* handle)

    cdef cppclass CBufferReader \
            " arrow::io::BufferReader"(CRandomAccessFile):
        CBufferReader(const shared_ptr[CBuffer]& buffer)
        CBufferReader(const uint8_t* data, int64_t nbytes)

    cdef cppclass CBufferOutputStream \
            " arrow::io::BufferOutputStream"(COutputStream):
        CBufferOutputStream(const shared_ptr[CResizableBuffer]& buffer)

    cdef cppclass CMockOutputStream \
            " arrow::io::MockOutputStream"(COutputStream):
        CMockOutputStream()
        int64_t GetExtentBytesWritten()

    cdef cppclass CFixedSizeBufferWriter \
            " arrow::io::FixedSizeBufferWriter"(WritableFile):
        CFixedSizeBufferWriter(const shared_ptr[CBuffer]& buffer)

        void set_memcopy_threads(int num_threads)
        void set_memcopy_blocksize(int64_t blocksize)
        void set_memcopy_threshold(int64_t threshold)


cdef extern from "arrow/ipc/api.h" namespace "arrow::ipc" nogil:
    cdef enum MessageType" arrow::ipc::MessageType":
        MessageType_SCHEMA" arrow::ipc::MessageType::SCHEMA"
        MessageType_RECORD_BATCH" arrow::ipc::MessageType::RECORD_BATCH"
        MessageType_DICTIONARY_BATCH \
            " arrow::ipc::MessageType::DICTIONARY_BATCH"

    # TODO: use "cpdef enum class" to automatically get a Python wrapper?
    # See
    # https://github.com/cython/cython/commit/2c7c22f51405299a4e247f78edf52957d30cf71d#diff-61c1365c0f761a8137754bb3a73bfbf7
    ctypedef enum CMetadataVersion" arrow::ipc::MetadataVersion":
        CMetadataVersion_V1" arrow::ipc::MetadataVersion::V1"
        CMetadataVersion_V2" arrow::ipc::MetadataVersion::V2"
        CMetadataVersion_V3" arrow::ipc::MetadataVersion::V3"
        CMetadataVersion_V4" arrow::ipc::MetadataVersion::V4"
        CMetadataVersion_V5" arrow::ipc::MetadataVersion::V5"

    cdef cppclass CIpcWriteOptions" arrow::ipc::IpcWriteOptions":
        c_bool allow_64bit
        int max_recursion_depth
        int32_t alignment
        c_bool write_legacy_ipc_format
        CMemoryPool* memory_pool
        CMetadataVersion metadata_version
        shared_ptr[CCodec] codec
        c_bool use_threads
        c_bool emit_dictionary_deltas
        c_bool unify_dictionaries

        CIpcWriteOptions()
        CIpcWriteOptions(CIpcWriteOptions)

        @staticmethod
        CIpcWriteOptions Defaults()

    cdef cppclass CIpcReadOptions" arrow::ipc::IpcReadOptions":
        int max_recursion_depth
        CMemoryPool* memory_pool
        vector[int] included_fields
        c_bool use_threads
        c_bool ensure_native_endian

        @staticmethod
        CIpcReadOptions Defaults()

    cdef cppclass CIpcWriteStats" arrow::ipc::WriteStats":
        int64_t num_messages
        int64_t num_record_batches
        int64_t num_dictionary_batches
        int64_t num_dictionary_deltas
        int64_t num_replaced_dictionaries

    cdef cppclass CIpcReadStats" arrow::ipc::ReadStats":
        int64_t num_messages
        int64_t num_record_batches
        int64_t num_dictionary_batches
        int64_t num_dictionary_deltas
        int64_t num_replaced_dictionaries

    cdef cppclass CDictionaryMemo" arrow::ipc::DictionaryMemo":
        pass

    cdef cppclass CIpcPayload" arrow::ipc::IpcPayload":
        MessageType type
        shared_ptr[CBuffer] metadata
        vector[shared_ptr[CBuffer]] body_buffers
        int64_t body_length

    cdef cppclass CMessage" arrow::ipc::Message":
        CResult[unique_ptr[CMessage]] Open(shared_ptr[CBuffer] metadata,
                                           shared_ptr[CBuffer] body)

        shared_ptr[CBuffer] body()

        c_bool Equals(const CMessage& other)

        shared_ptr[CBuffer] metadata()
        CMetadataVersion metadata_version()
        MessageType type()

        CStatus SerializeTo(COutputStream* stream,
                            const CIpcWriteOptions& options,
                            int64_t* output_length)

    c_string FormatMessageType(MessageType type)

    cdef cppclass CMessageReader" arrow::ipc::MessageReader":
        @staticmethod
        unique_ptr[CMessageReader] Open(const shared_ptr[CInputStream]& stream)

        CResult[unique_ptr[CMessage]] ReadNextMessage()

    cdef cppclass CRecordBatchWriter" arrow::ipc::RecordBatchWriter":
        CStatus Close()
        CStatus WriteRecordBatch(const CRecordBatch& batch)
        CStatus WriteRecordBatch(
            const CRecordBatch& batch,
            const shared_ptr[const CKeyValueMetadata]& metadata)
        CStatus WriteTable(const CTable& table, int64_t max_chunksize)

        CIpcWriteStats stats()

    cdef cppclass CRecordBatchStreamReader \
            " arrow::ipc::RecordBatchStreamReader"(CRecordBatchReader):
        @staticmethod
        CResult[shared_ptr[CRecordBatchReader]] Open(
            const shared_ptr[CInputStream], const CIpcReadOptions&)

        @staticmethod
        CResult[shared_ptr[CRecordBatchReader]] Open2" Open"(
            unique_ptr[CMessageReader] message_reader,
            const CIpcReadOptions& options)

        CIpcReadStats stats()

    cdef cppclass CRecordBatchFileReader \
            " arrow::ipc::RecordBatchFileReader":
        @staticmethod
        CResult[shared_ptr[CRecordBatchFileReader]] Open(
            CRandomAccessFile* file,
            const CIpcReadOptions& options)

        @staticmethod
        CResult[shared_ptr[CRecordBatchFileReader]] Open2" Open"(
            CRandomAccessFile* file, int64_t footer_offset,
            const CIpcReadOptions& options)

        shared_ptr[CSchema] schema()

        int num_record_batches()

        CResult[shared_ptr[CRecordBatch]] ReadRecordBatch(int i)

        CResult[CRecordBatchWithMetadata] ReadRecordBatchWithCustomMetadata(int i)

        CIpcReadStats stats()

    CResult[shared_ptr[CRecordBatchWriter]] MakeStreamWriter(
        shared_ptr[COutputStream] sink, const shared_ptr[CSchema]& schema,
        CIpcWriteOptions& options)

    CResult[shared_ptr[CRecordBatchWriter]] MakeFileWriter(
        shared_ptr[COutputStream] sink, const shared_ptr[CSchema]& schema,
        CIpcWriteOptions& options)

    CResult[unique_ptr[CMessage]] ReadMessage(CInputStream* stream,
                                              CMemoryPool* pool)

    CStatus GetRecordBatchSize(const CRecordBatch& batch, int64_t* size)
    CStatus GetTensorSize(const CTensor& tensor, int64_t* size)

    CStatus WriteTensor(const CTensor& tensor, COutputStream* dst,
                        int32_t* metadata_length,
                        int64_t* body_length)

    CResult[shared_ptr[CTensor]] ReadTensor(CInputStream* stream)

    CResult[shared_ptr[CRecordBatch]] ReadRecordBatch(
        const CMessage& message, const shared_ptr[CSchema]& schema,
        CDictionaryMemo* dictionary_memo,
        const CIpcReadOptions& options)

    CResult[shared_ptr[CBuffer]] SerializeSchema(
        const CSchema& schema, CMemoryPool* pool)

    CResult[shared_ptr[CBuffer]] SerializeRecordBatch(
        const CRecordBatch& schema, const CIpcWriteOptions& options)

    CResult[shared_ptr[CSchema]] ReadSchema(const CMessage& message,
                                            CDictionaryMemo* dictionary_memo)

    CResult[shared_ptr[CSchema]] ReadSchema(CInputStream* stream,
                                            CDictionaryMemo* dictionary_memo)

    CResult[shared_ptr[CRecordBatch]] ReadRecordBatch(
        const shared_ptr[CSchema]& schema,
        CDictionaryMemo* dictionary_memo,
        const CIpcReadOptions& options,
        CInputStream* stream)

    CStatus AlignStream(CInputStream* stream, int64_t alignment)
    CStatus AlignStream(COutputStream* stream, int64_t alignment)

    cdef CStatus GetRecordBatchPayload \
        " arrow::ipc::GetRecordBatchPayload"(
            const CRecordBatch& batch,
            const CIpcWriteOptions& options,
            CIpcPayload* out)


cdef extern from "arrow/util/value_parsing.h" namespace "arrow" nogil:
    cdef cppclass CTimestampParser" arrow::TimestampParser":
        const char* kind() const
        const char* format() const

        @staticmethod
        shared_ptr[CTimestampParser] MakeStrptime(c_string format)

        @staticmethod
        shared_ptr[CTimestampParser] MakeISO8601()


cdef extern from "arrow/csv/api.h" namespace "arrow::csv" nogil:

    cdef cppclass CCSVInvalidRow" arrow::csv::InvalidRow":
        int32_t expected_columns
        int32_t actual_columns
        int64_t number
        c_string text

    ctypedef enum CInvalidRowResult" arrow::csv::InvalidRowResult":
        CInvalidRowResult_Error" arrow::csv::InvalidRowResult::Error"
        CInvalidRowResult_Skip" arrow::csv::InvalidRowResult::Skip"

    ctypedef CInvalidRowResult CInvalidRowHandler(const CCSVInvalidRow&)


cdef extern from "arrow/csv/api.h" namespace "arrow::csv" nogil:

    ctypedef enum CQuotingStyle "arrow::csv::QuotingStyle":
        CQuotingStyle_Needed "arrow::csv::QuotingStyle::Needed"
        CQuotingStyle_AllValid "arrow::csv::QuotingStyle::AllValid"
        CQuotingStyle_None "arrow::csv::QuotingStyle::None"

    cdef cppclass CCSVParseOptions" arrow::csv::ParseOptions":
        unsigned char delimiter
        c_bool quoting
        unsigned char quote_char
        c_bool double_quote
        c_bool escaping
        unsigned char escape_char
        c_bool newlines_in_values
        c_bool ignore_empty_lines
        function[CInvalidRowHandler] invalid_row_handler

        CCSVParseOptions()
        CCSVParseOptions(CCSVParseOptions)

        @staticmethod
        CCSVParseOptions Defaults()

        CStatus Validate()

    cdef cppclass CCSVConvertOptions" arrow::csv::ConvertOptions":
        c_bool check_utf8
        unordered_map[c_string, shared_ptr[CDataType]] column_types
        vector[c_string] null_values
        vector[c_string] true_values
        vector[c_string] false_values
        c_bool strings_can_be_null
        c_bool quoted_strings_can_be_null
        vector[shared_ptr[CTimestampParser]] timestamp_parsers

        c_bool auto_dict_encode
        int32_t auto_dict_max_cardinality
        unsigned char decimal_point

        vector[c_string] include_columns
        c_bool include_missing_columns

        CCSVConvertOptions()
        CCSVConvertOptions(CCSVConvertOptions)

        @staticmethod
        CCSVConvertOptions Defaults()

        CStatus Validate()

    cdef cppclass CCSVReadOptions" arrow::csv::ReadOptions":
        c_bool use_threads
        int32_t block_size
        int32_t skip_rows
        int32_t skip_rows_after_names
        vector[c_string] column_names
        c_bool autogenerate_column_names

        CCSVReadOptions()
        CCSVReadOptions(CCSVReadOptions)

        @staticmethod
        CCSVReadOptions Defaults()

        CStatus Validate()

    cdef cppclass CCSVWriteOptions" arrow::csv::WriteOptions":
        c_bool include_header
        int32_t batch_size
        unsigned char delimiter
        CQuotingStyle quoting_style
        CIOContext io_context

        CCSVWriteOptions()
        CCSVWriteOptions(CCSVWriteOptions)

        @staticmethod
        CCSVWriteOptions Defaults()

        CStatus Validate()

    cdef cppclass CCSVReader" arrow::csv::TableReader":
        @staticmethod
        CResult[shared_ptr[CCSVReader]] Make(
            CIOContext, shared_ptr[CInputStream],
            CCSVReadOptions, CCSVParseOptions, CCSVConvertOptions)

        CResult[shared_ptr[CTable]] Read()

    cdef cppclass CCSVStreamingReader" arrow::csv::StreamingReader"(
            CRecordBatchReader):
        @staticmethod
        CResult[shared_ptr[CCSVStreamingReader]] Make(
            CIOContext, shared_ptr[CInputStream],
            CCSVReadOptions, CCSVParseOptions, CCSVConvertOptions)

    cdef CStatus WriteCSV(CTable&, CCSVWriteOptions& options, COutputStream*)
    cdef CStatus WriteCSV(
        CRecordBatch&, CCSVWriteOptions& options, COutputStream*)
    cdef CResult[shared_ptr[CRecordBatchWriter]] MakeCSVWriter(
        shared_ptr[COutputStream], shared_ptr[CSchema],
        CCSVWriteOptions& options)


cdef extern from "arrow/json/options.h" nogil:

    ctypedef enum CUnexpectedFieldBehavior \
            "arrow::json::UnexpectedFieldBehavior":
        CUnexpectedFieldBehavior_Ignore \
            "arrow::json::UnexpectedFieldBehavior::Ignore"
        CUnexpectedFieldBehavior_Error \
            "arrow::json::UnexpectedFieldBehavior::Error"
        CUnexpectedFieldBehavior_InferType \
            "arrow::json::UnexpectedFieldBehavior::InferType"

    cdef cppclass CJSONReadOptions" arrow::json::ReadOptions":
        c_bool use_threads
        int32_t block_size

        @staticmethod
        CJSONReadOptions Defaults()

    cdef cppclass CJSONParseOptions" arrow::json::ParseOptions":
        shared_ptr[CSchema] explicit_schema
        c_bool newlines_in_values
        CUnexpectedFieldBehavior unexpected_field_behavior

        @staticmethod
        CJSONParseOptions Defaults()


cdef extern from "arrow/json/reader.h" namespace "arrow::json" nogil:

    cdef cppclass CJSONReader" arrow::json::TableReader":
        @staticmethod
        CResult[shared_ptr[CJSONReader]] Make(
            CMemoryPool*, shared_ptr[CInputStream],
            CJSONReadOptions, CJSONParseOptions)

        CResult[shared_ptr[CTable]] Read()


cdef extern from "arrow/util/thread_pool.h" namespace "arrow::internal" nogil:

    cdef cppclass CExecutor "arrow::internal::Executor":
        pass

    cdef cppclass CThreadPool "arrow::internal::ThreadPool"(CExecutor):
        @staticmethod
        CResult[shared_ptr[CThreadPool]] Make(int threads)

    CThreadPool* GetCpuThreadPool()


cdef extern from "arrow/compute/api.h" namespace "arrow::compute" nogil:

    cdef cppclass CExecBatch "arrow::compute::ExecBatch":
        vector[CDatum] values
        int64_t length

    cdef cppclass CExecContext" arrow::compute::ExecContext":
        CExecContext()
        CExecContext(CMemoryPool* pool)
        CExecContext(CMemoryPool* pool, CExecutor* exc)

        CMemoryPool* memory_pool() const
        CExecutor* executor()

    cdef cppclass CKernelSignature" arrow::compute::KernelSignature":
        c_string ToString() const

    cdef cppclass CKernel" arrow::compute::Kernel":
        shared_ptr[CKernelSignature] signature

    cdef cppclass CArrayKernel" arrow::compute::ArrayKernel"(CKernel):
        pass

    cdef cppclass CScalarKernel" arrow::compute::ScalarKernel"(CArrayKernel):
        pass

    cdef cppclass CVectorKernel" arrow::compute::VectorKernel"(CArrayKernel):
        pass

    cdef cppclass CScalarAggregateKernel \
            " arrow::compute::ScalarAggregateKernel"(CKernel):
        pass

    cdef cppclass CHashAggregateKernel \
            " arrow::compute::HashAggregateKernel"(CKernel):
        pass

    cdef cppclass CArity" arrow::compute::Arity":
        int num_args
        c_bool is_varargs

        CArity()

        CArity(int num_args, c_bool is_varargs)

    cdef enum FunctionKind" arrow::compute::Function::Kind":
        FunctionKind_SCALAR" arrow::compute::Function::SCALAR"
        FunctionKind_VECTOR" arrow::compute::Function::VECTOR"
        FunctionKind_SCALAR_AGGREGATE \
            " arrow::compute::Function::SCALAR_AGGREGATE"
        FunctionKind_HASH_AGGREGATE \
            " arrow::compute::Function::HASH_AGGREGATE"
        FunctionKind_META \
            " arrow::compute::Function::META"

    cdef cppclass CFunctionDoc" arrow::compute::FunctionDoc":
        c_string summary
        c_string description
        vector[c_string] arg_names
        c_string options_class
        c_bool options_required

    cdef cppclass CFunctionOptionsType" arrow::compute::FunctionOptionsType":
        const char* type_name() const

    cdef cppclass CFunctionOptions" arrow::compute::FunctionOptions":
        const CFunctionOptionsType* options_type() const
        const char* type_name() const
        c_bool Equals(const CFunctionOptions& other) const
        c_string ToString() const
        unique_ptr[CFunctionOptions] Copy() const
        CResult[shared_ptr[CBuffer]] Serialize() const

        @staticmethod
        CResult[unique_ptr[CFunctionOptions]] Deserialize(
            const c_string& type_name, const CBuffer& buffer)

    cdef cppclass CFunction" arrow::compute::Function":
        const c_string& name() const
        FunctionKind kind() const
        const CArity& arity() const
        const CFunctionDoc& doc() const
        int num_kernels() const
        CResult[CDatum] Execute(const vector[CDatum]& args,
                                const CFunctionOptions* options,
                                CExecContext* ctx) const
        CResult[CDatum] Execute(const CExecBatch& args,
                                const CFunctionOptions* options,
                                CExecContext* ctx) const

    cdef cppclass CScalarFunction" arrow::compute::ScalarFunction"(CFunction):
        vector[const CScalarKernel*] kernels() const

    cdef cppclass CVectorFunction" arrow::compute::VectorFunction"(CFunction):
        vector[const CVectorKernel*] kernels() const

    cdef cppclass CScalarAggregateFunction \
            " arrow::compute::ScalarAggregateFunction"(CFunction):
        vector[const CScalarAggregateKernel*] kernels() const

    cdef cppclass CHashAggregateFunction \
            " arrow::compute::HashAggregateFunction"(CFunction):
        vector[const CHashAggregateKernel*] kernels() const

    cdef cppclass CMetaFunction" arrow::compute::MetaFunction"(CFunction):
        pass

    cdef cppclass CFunctionRegistry" arrow::compute::FunctionRegistry":
        CResult[shared_ptr[CFunction]] GetFunction(
            const c_string& name) const
        vector[c_string] GetFunctionNames() const
        int num_functions() const

    CFunctionRegistry* GetFunctionRegistry()

    cdef cppclass CElementWiseAggregateOptions \
            "arrow::compute::ElementWiseAggregateOptions"(CFunctionOptions):
        CElementWiseAggregateOptions(c_bool skip_nulls)
        c_bool skip_nulls

    ctypedef enum CRoundMode \
            "arrow::compute::RoundMode":
        CRoundMode_DOWN \
            "arrow::compute::RoundMode::DOWN"
        CRoundMode_UP \
            "arrow::compute::RoundMode::UP"
        CRoundMode_TOWARDS_ZERO \
            "arrow::compute::RoundMode::TOWARDS_ZERO"
        CRoundMode_TOWARDS_INFINITY \
            "arrow::compute::RoundMode::TOWARDS_INFINITY"
        CRoundMode_HALF_DOWN \
            "arrow::compute::RoundMode::HALF_DOWN"
        CRoundMode_HALF_UP \
            "arrow::compute::RoundMode::HALF_UP"
        CRoundMode_HALF_TOWARDS_ZERO \
            "arrow::compute::RoundMode::HALF_TOWARDS_ZERO"
        CRoundMode_HALF_TOWARDS_INFINITY \
            "arrow::compute::RoundMode::HALF_TOWARDS_INFINITY"
        CRoundMode_HALF_TO_EVEN \
            "arrow::compute::RoundMode::HALF_TO_EVEN"
        CRoundMode_HALF_TO_ODD \
            "arrow::compute::RoundMode::HALF_TO_ODD"

    cdef cppclass CRoundOptions \
            "arrow::compute::RoundOptions"(CFunctionOptions):
        CRoundOptions(int64_t ndigits, CRoundMode round_mode)
        int64_t ndigits
        CRoundMode round_mode

    cdef cppclass CRoundBinaryOptions \
            "arrow::compute::RoundBinaryOptions"(CFunctionOptions):
        CRoundBinaryOptions(CRoundMode round_mode)
        CRoundMode round_mode

    ctypedef enum CCalendarUnit \
            "arrow::compute::CalendarUnit":
        CCalendarUnit_NANOSECOND \
            "arrow::compute::CalendarUnit::NANOSECOND"
        CCalendarUnit_MICROSECOND \
            "arrow::compute::CalendarUnit::MICROSECOND"
        CCalendarUnit_MILLISECOND \
            "arrow::compute::CalendarUnit::MILLISECOND"
        CCalendarUnit_SECOND \
            "arrow::compute::CalendarUnit::SECOND"
        CCalendarUnit_MINUTE \
            "arrow::compute::CalendarUnit::MINUTE"
        CCalendarUnit_HOUR \
            "arrow::compute::CalendarUnit::HOUR"
        CCalendarUnit_DAY \
            "arrow::compute::CalendarUnit::DAY"
        CCalendarUnit_WEEK \
            "arrow::compute::CalendarUnit::WEEK"
        CCalendarUnit_MONTH \
            "arrow::compute::CalendarUnit::MONTH"
        CCalendarUnit_QUARTER \
            "arrow::compute::CalendarUnit::QUARTER"
        CCalendarUnit_YEAR \
            "arrow::compute::CalendarUnit::YEAR"

    cdef cppclass CRoundTemporalOptions \
            "arrow::compute::RoundTemporalOptions"(CFunctionOptions):
        CRoundTemporalOptions(int multiple, CCalendarUnit unit,
                              c_bool week_starts_monday,
                              c_bool ceil_is_strictly_greater,
                              c_bool calendar_based_origin)
        int multiple
        CCalendarUnit unit
        c_bool week_starts_monday
        c_bool ceil_is_strictly_greater
        c_bool calendar_based_origin

    cdef cppclass CRoundToMultipleOptions \
            "arrow::compute::RoundToMultipleOptions"(CFunctionOptions):
        CRoundToMultipleOptions(shared_ptr[CScalar] multiple, CRoundMode round_mode)
        shared_ptr[CScalar] multiple
        CRoundMode round_mode

    cdef enum CJoinNullHandlingBehavior \
            "arrow::compute::JoinOptions::NullHandlingBehavior":
        CJoinNullHandlingBehavior_EMIT_NULL \
            "arrow::compute::JoinOptions::EMIT_NULL"
        CJoinNullHandlingBehavior_SKIP \
            "arrow::compute::JoinOptions::SKIP"
        CJoinNullHandlingBehavior_REPLACE \
            "arrow::compute::JoinOptions::REPLACE"

    cdef cppclass CJoinOptions \
            "arrow::compute::JoinOptions"(CFunctionOptions):
        CJoinOptions(CJoinNullHandlingBehavior null_handling,
                     c_string null_replacement)
        CJoinNullHandlingBehavior null_handling
        c_string null_replacement

    cdef cppclass CMatchSubstringOptions \
            "arrow::compute::MatchSubstringOptions"(CFunctionOptions):
        CMatchSubstringOptions(c_string pattern, c_bool ignore_case)
        c_string pattern
        c_bool ignore_case

    cdef cppclass CTrimOptions \
            "arrow::compute::TrimOptions"(CFunctionOptions):
        CTrimOptions(c_string characters)
        c_string characters

    cdef cppclass CPadOptions \
            "arrow::compute::PadOptions"(CFunctionOptions):
        CPadOptions(int64_t width, c_string padding, c_bool lean_left_on_odd_padding)
        int64_t width
        c_string padding
        c_bool lean_left_on_odd_padding

    cdef cppclass CSliceOptions \
            "arrow::compute::SliceOptions"(CFunctionOptions):
        CSliceOptions(int64_t start, int64_t stop, int64_t step)
        int64_t start
        int64_t stop
        int64_t step

    cdef cppclass CListSliceOptions \
            "arrow::compute::ListSliceOptions"(CFunctionOptions):
        CListSliceOptions(int64_t start, optional[int64_t] stop,
                          int64_t step,
                          optional[c_bool] return_fixed_size_list)
        int64_t start
        optional[int64_t] stop
        int64_t step
        optional[c_bool] return_fixed_size_list

    cdef cppclass CSplitOptions \
            "arrow::compute::SplitOptions"(CFunctionOptions):
        CSplitOptions(int64_t max_splits, c_bool reverse)
        int64_t max_splits
        c_bool reverse

    cdef cppclass CSplitPatternOptions \
            "arrow::compute::SplitPatternOptions"(CFunctionOptions):
        CSplitPatternOptions(c_string pattern, int64_t max_splits,
                             c_bool reverse)
        int64_t max_splits
        c_bool reverse
        c_string pattern

    cdef cppclass CReplaceSliceOptions \
            "arrow::compute::ReplaceSliceOptions"(CFunctionOptions):
        CReplaceSliceOptions(int64_t start, int64_t stop, c_string replacement)
        int64_t start
        int64_t stop
        c_string replacement

    cdef cppclass CReplaceSubstringOptions \
            "arrow::compute::ReplaceSubstringOptions"(CFunctionOptions):
        CReplaceSubstringOptions(c_string pattern, c_string replacement,
                                 int64_t max_replacements)
        c_string pattern
        c_string replacement
        int64_t max_replacements

    cdef cppclass CExtractRegexOptions \
            "arrow::compute::ExtractRegexOptions"(CFunctionOptions):
        CExtractRegexOptions(c_string pattern)
        c_string pattern

    cdef cppclass CCastOptions" arrow::compute::CastOptions"(CFunctionOptions):
        CCastOptions()
        CCastOptions(c_bool safe)
        CCastOptions(CCastOptions options)

        @staticmethod
        CCastOptions Safe()

        @staticmethod
        CCastOptions Unsafe()
        shared_ptr[CDataType] to_type
        c_bool allow_int_overflow
        c_bool allow_time_truncate
        c_bool allow_time_overflow
        c_bool allow_decimal_truncate
        c_bool allow_float_truncate
        c_bool allow_invalid_utf8

    cdef enum CFilterNullSelectionBehavior \
            "arrow::compute::FilterOptions::NullSelectionBehavior":
        CFilterNullSelectionBehavior_DROP \
            "arrow::compute::FilterOptions::DROP"
        CFilterNullSelectionBehavior_EMIT_NULL \
            "arrow::compute::FilterOptions::EMIT_NULL"

    cdef cppclass CFilterOptions \
            " arrow::compute::FilterOptions"(CFunctionOptions):
        CFilterOptions()
        CFilterOptions(CFilterNullSelectionBehavior null_selection_behavior)
        CFilterNullSelectionBehavior null_selection_behavior

    cdef enum CDictionaryEncodeNullEncodingBehavior \
            "arrow::compute::DictionaryEncodeOptions::NullEncodingBehavior":
        CDictionaryEncodeNullEncodingBehavior_ENCODE \
            "arrow::compute::DictionaryEncodeOptions::ENCODE"
        CDictionaryEncodeNullEncodingBehavior_MASK \
            "arrow::compute::DictionaryEncodeOptions::MASK"

    cdef cppclass CDictionaryEncodeOptions \
            "arrow::compute::DictionaryEncodeOptions"(CFunctionOptions):
        CDictionaryEncodeOptions(
            CDictionaryEncodeNullEncodingBehavior null_encoding)
        CDictionaryEncodeNullEncodingBehavior null_encoding

    cdef cppclass CRunEndEncodeOptions \
            "arrow::compute::RunEndEncodeOptions"(CFunctionOptions):
        CRunEndEncodeOptions()
        CRunEndEncodeOptions(shared_ptr[CDataType] run_end_type)
        shared_ptr[CDataType] run_end_type

    cdef cppclass CTakeOptions \
            " arrow::compute::TakeOptions"(CFunctionOptions):
        CTakeOptions(c_bool boundscheck)
        c_bool boundscheck

    cdef cppclass CStrptimeOptions \
            "arrow::compute::StrptimeOptions"(CFunctionOptions):
        CStrptimeOptions(c_string format, TimeUnit unit, c_bool raise_error)
        c_string format
        TimeUnit unit
        c_bool raise_error

    cdef cppclass CStrftimeOptions \
            "arrow::compute::StrftimeOptions"(CFunctionOptions):
        CStrftimeOptions(c_string format, c_string locale)
        c_string format
        c_string locale

    cdef cppclass CDayOfWeekOptions \
            "arrow::compute::DayOfWeekOptions"(CFunctionOptions):
        CDayOfWeekOptions(c_bool count_from_zero, uint32_t week_start)
        c_bool count_from_zero
        uint32_t week_start

    cdef enum CAssumeTimezoneAmbiguous \
            "arrow::compute::AssumeTimezoneOptions::Ambiguous":
        CAssumeTimezoneAmbiguous_AMBIGUOUS_RAISE \
            "arrow::compute::AssumeTimezoneOptions::AMBIGUOUS_RAISE"
        CAssumeTimezoneAmbiguous_AMBIGUOUS_EARLIEST \
            "arrow::compute::AssumeTimezoneOptions::AMBIGUOUS_EARLIEST"
        CAssumeTimezoneAmbiguous_AMBIGUOUS_LATEST \
            "arrow::compute::AssumeTimezoneOptions::AMBIGUOUS_LATEST"

    cdef enum CAssumeTimezoneNonexistent \
            "arrow::compute::AssumeTimezoneOptions::Nonexistent":
        CAssumeTimezoneNonexistent_NONEXISTENT_RAISE \
            "arrow::compute::AssumeTimezoneOptions::NONEXISTENT_RAISE"
        CAssumeTimezoneNonexistent_NONEXISTENT_EARLIEST \
            "arrow::compute::AssumeTimezoneOptions::NONEXISTENT_EARLIEST"
        CAssumeTimezoneNonexistent_NONEXISTENT_LATEST \
            "arrow::compute::AssumeTimezoneOptions::NONEXISTENT_LATEST"

    cdef cppclass CAssumeTimezoneOptions \
            "arrow::compute::AssumeTimezoneOptions"(CFunctionOptions):
        CAssumeTimezoneOptions(c_string timezone,
                               CAssumeTimezoneAmbiguous ambiguous,
                               CAssumeTimezoneNonexistent nonexistent)
        c_string timezone
        CAssumeTimezoneAmbiguous ambiguous
        CAssumeTimezoneNonexistent nonexistent

    cdef cppclass CWeekOptions \
            "arrow::compute::WeekOptions"(CFunctionOptions):
        CWeekOptions(c_bool week_starts_monday, c_bool count_from_zero,
                     c_bool first_week_is_fully_in_year)
        c_bool week_starts_monday
        c_bool count_from_zero
        c_bool first_week_is_fully_in_year

    cdef cppclass CNullOptions \
            "arrow::compute::NullOptions"(CFunctionOptions):
        CNullOptions(c_bool nan_is_null)
        c_bool nan_is_null

    cdef cppclass CVarianceOptions \
            "arrow::compute::VarianceOptions"(CFunctionOptions):
        CVarianceOptions(int ddof, c_bool skip_nulls, uint32_t min_count)
        int ddof
        c_bool skip_nulls
        uint32_t min_count

    cdef cppclass CScalarAggregateOptions \
            "arrow::compute::ScalarAggregateOptions"(CFunctionOptions):
        CScalarAggregateOptions(c_bool skip_nulls, uint32_t min_count)
        c_bool skip_nulls
        uint32_t min_count

    cdef enum CCountMode "arrow::compute::CountOptions::CountMode":
        CCountMode_ONLY_VALID "arrow::compute::CountOptions::ONLY_VALID"
        CCountMode_ONLY_NULL "arrow::compute::CountOptions::ONLY_NULL"
        CCountMode_ALL "arrow::compute::CountOptions::ALL"

    cdef cppclass CCountOptions \
            "arrow::compute::CountOptions"(CFunctionOptions):
        CCountOptions(CCountMode mode)
        CCountMode mode

    cdef cppclass CModeOptions \
            "arrow::compute::ModeOptions"(CFunctionOptions):
        CModeOptions(int64_t n, c_bool skip_nulls, uint32_t min_count)
        int64_t n
        c_bool skip_nulls
        uint32_t min_count

    cdef cppclass CIndexOptions \
            "arrow::compute::IndexOptions"(CFunctionOptions):
        CIndexOptions(shared_ptr[CScalar] value)
        shared_ptr[CScalar] value

    cdef cppclass CAggregate "arrow::compute::Aggregate":
        c_string function
        shared_ptr[CFunctionOptions] options
        vector[CFieldRef] target
        c_string name

    cdef enum CMapLookupOccurrence \
            "arrow::compute::MapLookupOptions::Occurrence":
        CMapLookupOccurrence_ALL "arrow::compute::MapLookupOptions::ALL"
        CMapLookupOccurrence_FIRST "arrow::compute::MapLookupOptions::FIRST"
        CMapLookupOccurrence_LAST "arrow::compute::MapLookupOptions::LAST"

    cdef cppclass CMapLookupOptions \
            "arrow::compute::MapLookupOptions"(CFunctionOptions):
        CMapLookupOptions(shared_ptr[CScalar] query_key,
                          CMapLookupOccurrence occurrence)
        CMapLookupOccurrence occurrence
        shared_ptr[CScalar] query_key

    cdef cppclass CMakeStructOptions \
            "arrow::compute::MakeStructOptions"(CFunctionOptions):
        CMakeStructOptions(vector[c_string] n,
                           vector[c_bool] r,
                           vector[shared_ptr[const CKeyValueMetadata]] m)
        CMakeStructOptions(vector[c_string] n)
        vector[c_string] field_names
        vector[c_bool] field_nullability
        vector[shared_ptr[const CKeyValueMetadata]] field_metadata

    cdef cppclass CStructFieldOptions \
            "arrow::compute::StructFieldOptions"(CFunctionOptions):
        CStructFieldOptions(vector[int] indices)
        CStructFieldOptions(CFieldRef field_ref)
        vector[int] indices
        CFieldRef field_ref

    ctypedef enum CSortOrder" arrow::compute::SortOrder":
        CSortOrder_Ascending \
            "arrow::compute::SortOrder::Ascending"
        CSortOrder_Descending \
            "arrow::compute::SortOrder::Descending"

    ctypedef enum CNullPlacement" arrow::compute::NullPlacement":
        CNullPlacement_AtStart \
            "arrow::compute::NullPlacement::AtStart"
        CNullPlacement_AtEnd \
            "arrow::compute::NullPlacement::AtEnd"

    cdef cppclass CPartitionNthOptions \
            "arrow::compute::PartitionNthOptions"(CFunctionOptions):
        CPartitionNthOptions(int64_t pivot, CNullPlacement)
        int64_t pivot
        CNullPlacement null_placement

    cdef cppclass CCumulativeOptions \
            "arrow::compute::CumulativeOptions"(CFunctionOptions):
        CCumulativeOptions(c_bool skip_nulls)
        CCumulativeOptions(shared_ptr[CScalar] start, c_bool skip_nulls)
        optional[shared_ptr[CScalar]] start
        c_bool skip_nulls

    cdef cppclass CPairwiseOptions \
            "arrow::compute::PairwiseOptions"(CFunctionOptions):
        CPairwiseOptions(int64_t period)
        int64_t period

    cdef cppclass CListFlattenOptions\
            "arrow::compute::ListFlattenOptions"(CFunctionOptions):
        CListFlattenOptions(c_bool recursive)
        c_bool recursive

    cdef cppclass CArraySortOptions \
            "arrow::compute::ArraySortOptions"(CFunctionOptions):
        CArraySortOptions(CSortOrder, CNullPlacement)
        CSortOrder order
        CNullPlacement null_placement

    cdef cppclass CSortKey" arrow::compute::SortKey":
        CSortKey(CFieldRef target, CSortOrder order)
        CFieldRef target
        CSortOrder order

    cdef cppclass COrdering" arrow::compute::Ordering":
        COrdering(vector[CSortKey] sort_keys, CNullPlacement null_placement)

    cdef cppclass CSortOptions \
            "arrow::compute::SortOptions"(CFunctionOptions):
        CSortOptions(vector[CSortKey] sort_keys, CNullPlacement)
        vector[CSortKey] sort_keys
        CNullPlacement null_placement

    cdef cppclass CSelectKOptions \
            "arrow::compute::SelectKOptions"(CFunctionOptions):
        CSelectKOptions(int64_t k, vector[CSortKey] sort_keys)
        int64_t k
        vector[CSortKey] sort_keys

    cdef enum CQuantileInterp \
            "arrow::compute::QuantileOptions::Interpolation":
        CQuantileInterp_LINEAR "arrow::compute::QuantileOptions::LINEAR"
        CQuantileInterp_LOWER "arrow::compute::QuantileOptions::LOWER"
        CQuantileInterp_HIGHER "arrow::compute::QuantileOptions::HIGHER"
        CQuantileInterp_NEAREST "arrow::compute::QuantileOptions::NEAREST"
        CQuantileInterp_MIDPOINT "arrow::compute::QuantileOptions::MIDPOINT"

    cdef cppclass CQuantileOptions \
            "arrow::compute::QuantileOptions"(CFunctionOptions):
        CQuantileOptions(vector[double] q, CQuantileInterp interpolation,
                         c_bool skip_nulls, uint32_t min_count)
        vector[double] q
        CQuantileInterp interpolation
        c_bool skip_nulls
        uint32_t min_count

    cdef cppclass CTDigestOptions \
            "arrow::compute::TDigestOptions"(CFunctionOptions):
        CTDigestOptions(vector[double] q,
                        uint32_t delta, uint32_t buffer_size,
                        c_bool skip_nulls, uint32_t min_count)
        vector[double] q
        uint32_t delta
        uint32_t buffer_size
        c_bool skip_nulls
        uint32_t min_count

    cdef enum CUtf8NormalizeForm \
            "arrow::compute::Utf8NormalizeOptions::Form":
        CUtf8NormalizeForm_NFC "arrow::compute::Utf8NormalizeOptions::NFC"
        CUtf8NormalizeForm_NFKC "arrow::compute::Utf8NormalizeOptions::NFKC"
        CUtf8NormalizeForm_NFD "arrow::compute::Utf8NormalizeOptions::NFD"
        CUtf8NormalizeForm_NFKD "arrow::compute::Utf8NormalizeOptions::NFKD"

    cdef cppclass CUtf8NormalizeOptions \
            "arrow::compute::Utf8NormalizeOptions"(CFunctionOptions):
        CUtf8NormalizeOptions(CUtf8NormalizeForm form)
        CUtf8NormalizeForm form

    cdef cppclass CSetLookupOptions \
            "arrow::compute::SetLookupOptions"(CFunctionOptions):
        CSetLookupOptions(CDatum value_set, c_bool skip_nulls)
        CDatum value_set
        c_bool skip_nulls

    cdef cppclass CRandomOptions \
            "arrow::compute::RandomOptions"(CFunctionOptions):
        CRandomOptions(CRandomOptions)

        @staticmethod
        CRandomOptions FromSystemRandom()

        @staticmethod
        CRandomOptions FromSeed(uint64_t seed)

    cdef enum CRankOptionsTiebreaker \
            "arrow::compute::RankOptions::Tiebreaker":
        CRankOptionsTiebreaker_Min "arrow::compute::RankOptions::Min"
        CRankOptionsTiebreaker_Max "arrow::compute::RankOptions::Max"
        CRankOptionsTiebreaker_First "arrow::compute::RankOptions::First"
        CRankOptionsTiebreaker_Dense "arrow::compute::RankOptions::Dense"

    cdef cppclass CRankOptions \
            "arrow::compute::RankOptions"(CFunctionOptions):
        CRankOptions(vector[CSortKey] sort_keys, CNullPlacement,
                     CRankOptionsTiebreaker tiebreaker)
        vector[CSortKey] sort_keys
        CNullPlacement null_placement
        CRankOptionsTiebreaker tiebreaker

    cdef enum DatumType" arrow::Datum::type":
        DatumType_NONE" arrow::Datum::NONE"
        DatumType_SCALAR" arrow::Datum::SCALAR"
        DatumType_ARRAY" arrow::Datum::ARRAY"
        DatumType_CHUNKED_ARRAY" arrow::Datum::CHUNKED_ARRAY"
        DatumType_RECORD_BATCH" arrow::Datum::RECORD_BATCH"
        DatumType_TABLE" arrow::Datum::TABLE"
        DatumType_COLLECTION" arrow::Datum::COLLECTION"

    cdef cppclass CDatum" arrow::Datum":
        CDatum()
        CDatum(const shared_ptr[CArray]& value)
        CDatum(const shared_ptr[CChunkedArray]& value)
        CDatum(const shared_ptr[CScalar]& value)
        CDatum(const shared_ptr[CRecordBatch]& value)
        CDatum(const shared_ptr[CTable]& value)

        DatumType kind() const
        c_string ToString() const

        const shared_ptr[CArrayData]& array() const
        const shared_ptr[CChunkedArray]& chunked_array() const
        const shared_ptr[CRecordBatch]& record_batch() const
        const shared_ptr[CTable]& table() const
        const shared_ptr[CScalar]& scalar() const

    cdef c_string ToString(DatumType kind)


cdef extern from * namespace "arrow::compute":
    # inlined from compute/function_internal.h to avoid exposing
    # implementation details
    """
    #include "arrow/compute/function.h"
    namespace arrow {
    namespace compute {
    namespace internal {
    Result<std::unique_ptr<FunctionOptions>> DeserializeFunctionOptions(
        const Buffer& buffer);
    } //  namespace internal
    } //  namespace compute
    } //  namespace arrow
    """
    CResult[unique_ptr[CFunctionOptions]] DeserializeFunctionOptions \
        " arrow::compute::internal::DeserializeFunctionOptions"(
            const CBuffer& buffer)


cdef extern from * namespace "arrow::compute":
    # inlined from expression_internal.h to avoid
    # proliferation of #include <unordered_map>
    """
    #include <unordered_map>

    #include "arrow/type.h"
    #include "arrow/datum.h"

    namespace arrow {
    namespace compute {
    struct KnownFieldValues {
      std::unordered_map<FieldRef, Datum, FieldRef::Hash> map;
    };
    } //  namespace compute
    } //  namespace arrow
    """
    cdef struct CKnownFieldValues "arrow::compute::KnownFieldValues":
        unordered_map[CFieldRef, CDatum, CFieldRefHash] map

cdef extern from "arrow/compute/expression.h" \
        namespace "arrow::compute" nogil:

    cdef cppclass CExpression "arrow::compute::Expression":
        c_bool Equals(const CExpression& other) const
        c_string ToString() const
        CResult[CExpression] Bind(const CSchema&)
        const CFieldRef* field_ref() const

    cdef CExpression CMakeScalarExpression \
        "arrow::compute::literal"(shared_ptr[CScalar] value)

    cdef CExpression CMakeFieldExpression \
        "arrow::compute::field_ref"(CFieldRef)

    cdef CExpression CMakeFieldExpressionByIndex \
        "arrow::compute::field_ref"(int idx)

    cdef CExpression CMakeCallExpression \
        "arrow::compute::call"(c_string function,
                               vector[CExpression] arguments,
                               shared_ptr[CFunctionOptions] options)

    cdef CResult[shared_ptr[CBuffer]] CSerializeExpression \
        "arrow::compute::Serialize"(const CExpression&)

    cdef CResult[CExpression] CDeserializeExpression \
        "arrow::compute::Deserialize"(shared_ptr[CBuffer])

    cdef CResult[CKnownFieldValues] \
        CExtractKnownFieldValues "arrow::compute::ExtractKnownFieldValues"(
            const CExpression& partition_expression)


cdef extern from "arrow/extension_type.h" namespace "arrow":
    cdef cppclass CExtensionTypeRegistry" arrow::ExtensionTypeRegistry":
        @staticmethod
        shared_ptr[CExtensionTypeRegistry] GetGlobalRegistry()

    cdef cppclass CExtensionType" arrow::ExtensionType"(CDataType):
        c_string extension_name()
        shared_ptr[CDataType] storage_type()
        int byte_width()
        int bit_width()

        @staticmethod
        shared_ptr[CArray] WrapArray(shared_ptr[CDataType] ext_type,
                                     shared_ptr[CArray] storage)

        @staticmethod
        shared_ptr[CChunkedArray] WrapArray(shared_ptr[CDataType] ext_type,
                                            shared_ptr[CChunkedArray] storage)

    cdef cppclass CExtensionArray" arrow::ExtensionArray"(CArray):
        CExtensionArray(shared_ptr[CDataType], shared_ptr[CArray] storage)

        shared_ptr[CArray] storage()


cdef extern from "arrow/extension/fixed_shape_tensor.h" namespace "arrow::extension" nogil:
    cdef cppclass CFixedShapeTensorType \
            " arrow::extension::FixedShapeTensorType"(CExtensionType):

        CResult[shared_ptr[CTensor]] MakeTensor(const shared_ptr[CExtensionScalar]& scalar) const

        @staticmethod
        CResult[shared_ptr[CDataType]] Make(const shared_ptr[CDataType]& value_type,
                                            const vector[int64_t]& shape,
                                            const vector[int64_t]& permutation,
                                            const vector[c_string]& dim_names)

        const shared_ptr[CDataType] value_type()
        const vector[int64_t] shape()
        const vector[int64_t] permutation()
        const vector[c_string] dim_names()

    cdef cppclass CFixedShapeTensorArray \
            " arrow::extension::FixedShapeTensorArray"(CExtensionArray):
        const CResult[shared_ptr[CTensor]] ToTensor() const

cdef extern from "arrow/util/compression.h" namespace "arrow" nogil:
    cdef enum CCompressionType" arrow::Compression::type":
        CCompressionType_UNCOMPRESSED" arrow::Compression::UNCOMPRESSED"
        CCompressionType_SNAPPY" arrow::Compression::SNAPPY"
        CCompressionType_GZIP" arrow::Compression::GZIP"
        CCompressionType_BROTLI" arrow::Compression::BROTLI"
        CCompressionType_ZSTD" arrow::Compression::ZSTD"
        CCompressionType_LZ4" arrow::Compression::LZ4"
        CCompressionType_LZ4_FRAME" arrow::Compression::LZ4_FRAME"
        CCompressionType_BZ2" arrow::Compression::BZ2"

    cdef cppclass CCodec" arrow::util::Codec":
        @staticmethod
        CResult[unique_ptr[CCodec]] Create(CCompressionType codec)

        @staticmethod
        CResult[unique_ptr[CCodec]] CreateWithLevel" Create"(
            CCompressionType codec,
            int compression_level)

        @staticmethod
        c_bool SupportsCompressionLevel(CCompressionType codec)

        @staticmethod
        CResult[int] MinimumCompressionLevel(CCompressionType codec)

        @staticmethod
        CResult[int] MaximumCompressionLevel(CCompressionType codec)

        @staticmethod
        CResult[int] DefaultCompressionLevel(CCompressionType codec)

        @staticmethod
        c_bool IsAvailable(CCompressionType codec)

        CResult[int64_t] Decompress(int64_t input_len, const uint8_t* input,
                                    int64_t output_len,
                                    uint8_t* output_buffer)
        CResult[int64_t] Compress(int64_t input_len, const uint8_t* input,
                                  int64_t output_buffer_len,
                                  uint8_t* output_buffer)
        c_string name() const
        int compression_level() const
        int64_t MaxCompressedLen(int64_t input_len, const uint8_t* input)


cdef extern from "arrow/util/io_util.h" namespace "arrow::internal" nogil:
    int ErrnoFromStatus(CStatus status)
    int WinErrorFromStatus(CStatus status)
    int SignalFromStatus(CStatus status)

    CStatus SendSignal(int signum)
    CStatus SendSignalToThread(int signum, uint64_t thread_id)


cdef extern from "arrow/util/iterator.h" namespace "arrow" nogil:
    cdef cppclass CIterator" arrow::Iterator"[T]:
        CResult[T] Next()
        CStatus Visit[Visitor](Visitor&& visitor)
        cppclass RangeIterator:
            CResult[T] operator*()
            RangeIterator& operator++()
            c_bool operator!=(RangeIterator) const
        RangeIterator begin()
        RangeIterator end()
    CIterator[T] MakeVectorIterator[T](vector[T] v)

cdef extern from "arrow/util/thread_pool.h" namespace "arrow" nogil:
    int GetCpuThreadPoolCapacity()
    CStatus SetCpuThreadPoolCapacity(int threads)

cdef extern from "arrow/array/concatenate.h" namespace "arrow" nogil:
    CResult[shared_ptr[CArray]] Concatenate(
        const vector[shared_ptr[CArray]]& arrays,
        CMemoryPool* pool)

cdef extern from "arrow/c/abi.h":
    cdef struct ArrowSchema:
        void (*release)(ArrowSchema*) noexcept nogil

    cdef struct ArrowArray:
        void (*release)(ArrowArray*) noexcept nogil

    cdef struct ArrowArrayStream:
        void (*release)(ArrowArrayStream*) noexcept nogil

    ctypedef int32_t ArrowDeviceType
    cdef ArrowDeviceType ARROW_DEVICE_CUDA

    cdef struct ArrowDeviceArray:
        ArrowArray array
        int64_t device_id
        int32_t device_type

cdef extern from "arrow/c/bridge.h" namespace "arrow" nogil:
    CStatus ExportType(CDataType&, ArrowSchema* out)
    CResult[shared_ptr[CDataType]] ImportType(ArrowSchema*)

    CStatus ExportField(CField&, ArrowSchema* out)
    CResult[shared_ptr[CField]] ImportField(ArrowSchema*)

    CStatus ExportSchema(CSchema&, ArrowSchema* out)
    CResult[shared_ptr[CSchema]] ImportSchema(ArrowSchema*)

    CStatus ExportArray(CArray&, ArrowArray* out)
    CStatus ExportArray(CArray&, ArrowArray* out, ArrowSchema* out_schema)
    CResult[shared_ptr[CArray]] ImportArray(ArrowArray*,
                                            shared_ptr[CDataType])
    CResult[shared_ptr[CArray]] ImportArray(ArrowArray*, ArrowSchema*)

    CStatus ExportRecordBatch(CRecordBatch&, ArrowArray* out)
    CStatus ExportRecordBatch(CRecordBatch&, ArrowArray* out,
                              ArrowSchema* out_schema)
    CResult[shared_ptr[CRecordBatch]] ImportRecordBatch(ArrowArray*,
                                                        shared_ptr[CSchema])
    CResult[shared_ptr[CRecordBatch]] ImportRecordBatch(ArrowArray*,
                                                        ArrowSchema*)

    CStatus ExportRecordBatchReader(shared_ptr[CRecordBatchReader],
                                    ArrowArrayStream*)
    CResult[shared_ptr[CRecordBatchReader]] ImportRecordBatchReader(
        ArrowArrayStream*)

    CStatus ExportChunkedArray(shared_ptr[CChunkedArray], ArrowArrayStream*)
    CResult[shared_ptr[CChunkedArray]] ImportChunkedArray(ArrowArrayStream*)

    CStatus ExportDeviceArray(const CArray&, shared_ptr[CSyncEvent],
                              ArrowDeviceArray* out, ArrowSchema*)
    CResult[shared_ptr[CArray]] ImportDeviceArray(
        ArrowDeviceArray*, shared_ptr[CDataType])
    CResult[shared_ptr[CArray]] ImportDeviceArray(
        ArrowDeviceArray*, ArrowSchema*)

    CStatus ExportDeviceRecordBatch(const CRecordBatch&, shared_ptr[CSyncEvent],
                                    ArrowDeviceArray* out, ArrowSchema*)
    CResult[shared_ptr[CRecordBatch]] ImportDeviceRecordBatch(
        ArrowDeviceArray*, shared_ptr[CSchema])
    CResult[shared_ptr[CRecordBatch]] ImportDeviceRecordBatch(
        ArrowDeviceArray*, ArrowSchema*)


cdef extern from "arrow/util/byte_size.h" namespace "arrow::util" nogil:
    CResult[int64_t] ReferencedBufferSize(const CArray& array_data)
    CResult[int64_t] ReferencedBufferSize(const CRecordBatch& record_batch)
    CResult[int64_t] ReferencedBufferSize(const CChunkedArray& chunked_array)
    CResult[int64_t] ReferencedBufferSize(const CTable& table)
    int64_t TotalBufferSize(const CArray& array)
    int64_t TotalBufferSize(const CChunkedArray& array)
    int64_t TotalBufferSize(const CRecordBatch& record_batch)
    int64_t TotalBufferSize(const CTable& table)

ctypedef PyObject* CallbackUdf(object user_function, const CUdfContext& context, object inputs)


cdef extern from "arrow/api.h" namespace "arrow" nogil:

    cdef cppclass CRecordBatchIterator "arrow::RecordBatchIterator"(
            CIterator[shared_ptr[CRecordBatch]]):
        pass


cdef extern from "arrow/python/udf.h" namespace "arrow::py" nogil:
    cdef cppclass CUdfContext" arrow::py::UdfContext":
        CMemoryPool *pool
        int64_t batch_length

    cdef cppclass CUdfOptions" arrow::py::UdfOptions":
        c_string func_name
        CArity arity
        CFunctionDoc func_doc
        vector[shared_ptr[CDataType]] input_types
        shared_ptr[CDataType] output_type

    CStatus RegisterScalarFunction(PyObject* function,
                                   function[CallbackUdf] wrapper, const CUdfOptions& options,
                                   CFunctionRegistry* registry)

    CStatus RegisterTabularFunction(PyObject* function,
                                    function[CallbackUdf] wrapper, const CUdfOptions& options,
                                    CFunctionRegistry* registry)

    CStatus RegisterAggregateFunction(PyObject* function,
                                      function[CallbackUdf] wrapper, const CUdfOptions& options,
                                      CFunctionRegistry* registry)

    CStatus RegisterVectorFunction(PyObject* function,
                                   function[CallbackUdf] wrapper, const CUdfOptions& options,
                                   CFunctionRegistry* registry)

    CResult[shared_ptr[CRecordBatchReader]] CallTabularFunction(
        const c_string& func_name, const vector[CDatum]& args, CFunctionRegistry* registry)

cdef extern from "arrow/compute/cast.h" namespace "arrow::compute":
    CResult[CDatum] Cast(const CDatum& value, const CCastOptions& options)<|MERGE_RESOLUTION|>--- conflicted
+++ resolved
@@ -234,11 +234,9 @@
         CStatus Validate() const
         CStatus ValidateFull() const
         CResult[shared_ptr[CArray]] View(const shared_ptr[CDataType]& type)
-<<<<<<< HEAD
+
+        CDeviceAllocationType device_type()
         CResult[shared_ptr[CArray]] CopyTo(const shared_ptr[CMemoryManager]& to) const
-=======
-        CDeviceAllocationType device_type()
->>>>>>> 0dec116d
 
     shared_ptr[CArray] MakeArray(const shared_ptr[CArrayData]& data)
     CResult[shared_ptr[CArray]] MakeArrayOfNull(
